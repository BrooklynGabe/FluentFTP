--- conflicted
+++ resolved
@@ -1,6944 +1,3487 @@
-<<<<<<< HEAD
-﻿using System;
-using System.IO;
-using System.Net.Sockets;
-using System.Text;
-using System.Text.RegularExpressions;
-using System.Reflection;
-using System.Threading;
-using System.Collections.Generic;
-using System.Diagnostics;
-using System.Web;
-using System.Security.Cryptography.X509Certificates;
-using System.Globalization;
-using System.Net.FtpClient.Extensions;
-
-namespace System.Net.FtpClient {
-    /// <summary>
-    /// Event is fired when a ssl certificate needs to be validated
-    /// </summary>
-    /// <param name="control">The contol connection that triggered the event</param>
-    /// <param name="e">Event args</param>
-    public delegate void FtpSslValidation(FtpClient control, FtpSslValidationEventArgs e);
-
-    /// <summary>
-    /// FTP Control Connection. Speaks the FTP protocol with the server and
-    /// provides facilities for performing basic transactions.
-    /// 
-    /// Debugging problems with FTP transactions is much easier to do when
-    /// you can see exactly what is sent to the server and the reply 
-    /// System.Net.FtpClient gets in return. Please review the Debug example
-    /// below for information on how to add TraceListeners for capturing
-    /// the convorsation between System.Net.FtpClient and the server.
-    /// </summary>
-    /// <example>The following example illustrates how to assist in debugging
-    /// System.Net.FtpClient by getting a transaction log from the server.
-    /// <code source="..\Examples\Debug.cs" lang="cs" />
-    /// </example>
-    /// <example>The following example demonstrates adding a custom file
-    /// listing parser in the event that you encounter a list format
-    /// not already supported.
-    /// <code source="..\Examples\CustomParser.cs" lang="cs" />
-    /// </example>
-    /// <example>The following example demonstrates how to validate
-    /// a SSL certificate when using SSL/TLS.
-    /// <code source="..\Examples\ValidateCertificate.cs" lang="cs" />
-    /// </example>
-    /// <example>The following example demonsrates how to download a file.
-    /// <code source="..\Examples\OpenRead.cs" lang="cs" />
-    /// </example>
-    /// <example>The following example demonstrates how to download a file
-    /// using a URI object.
-    /// <code source="..\Examples\OpenReadURI.cs" lang="cs" />
-    /// </example>
-    /// <example>The following example demonstrates how to upload a file.
-    /// <code source="..\Examples\OpenWrite.cs" lang="cs" />
-    /// </example>
-    /// <example>The following example demonstrates how to upload a file
-    /// using a URI object.
-    /// <code source="..\Examples\OpenWriteURI.cs" lang="cs" />
-    /// </example>
-    /// <example>The following example demonstrates how to append to a file.
-    /// <code source="..\Examples\OpenAppend.cs" lang="cs" />
-    /// </example>
-    /// <example>The following example demonstrates how to append to a file
-    /// using a URI object.
-    /// <code source="..\Examples\OpenAppendURI.cs" lang="cs" />
-    /// </example>
-    /// <example>The following example demonstrates how to get a file
-    /// listing from the server.
-    /// <code source="..\Examples\GetListing.cs" lang="cs" />
-    /// </example>
-    public class FtpClient : IFtpClient {
-        /// <summary>
-        /// Used for internally syncrhonizing access to this
-        /// object from multiple threads
-        /// </summary>
-        readonly Mutex m_lock = new Mutex();
-
-        /// <summary>
-        /// A list of asynchronoous methods that are in progress
-        /// </summary>
-        readonly Dictionary<IAsyncResult, object> m_asyncmethods = new Dictionary<IAsyncResult, object>();
-
-        /// <summary>
-        /// Control connection socket stream
-        /// </summary>
-        FtpSocketStream m_stream = null;
-
-        bool m_isDisposed = false;
-        /// <summary>
-        /// Gets a value indicating if this object has already been disposed.
-        /// </summary>
-        public bool IsDisposed {
-            get {
-                return m_isDisposed;
-            }
-            private set {
-                m_isDisposed = value;
-            }
-        }
-
-        /// <summary>
-        /// Gets the base stream for talking to the server via
-        /// the control connection.
-        /// </summary>
-        protected Stream BaseStream {
-            get {
-                return m_stream;
-            }
-        }
-
-        FtpIpVersion m_ipVersions = FtpIpVersion.ANY;
-        /// <summary>
-        /// Flags specifying which versions of the internet protocol to
-        /// support when making a connection. All addresses returned during
-        /// name resolution are tried until a successful connection is made.
-        /// You can fine tune which versions of the internet protocol to use
-        /// by adding or removing flags here. I.e., setting this property
-        /// to FtpIpVersion.IPv4 will cause the connection process to
-        /// ignore IPv6 addresses. The default value is ANY version.
-        /// </summary>
-        [FtpControlConnectionClone]
-        public FtpIpVersion InternetProtocolVersions {
-            get {
-                return m_ipVersions;
-            }
-            set {
-                m_ipVersions = value;
-            }
-        }
-
-        int m_socketPollInterval = 15000;
-        /// <summary>
-        /// Gets or sets the length of time in miliseconds
-        /// that must pass since the last socket activity
-        /// before calling Poll() on the socket to test for
-        /// connectivity. Setting this interval too low will
-        /// have a negative impact on perfomance. Setting this
-        /// interval to 0 disables Poll()'ing all together.
-        /// The default value is 15 seconds.
-        /// </summary>
-        [FtpControlConnectionClone]
-        public int SocketPollInterval {
-            get { return m_socketPollInterval; }
-            set {
-                m_socketPollInterval = value;
-                if (m_stream != null)
-                    m_stream.SocketPollInterval = value;
-            }
-        }
-
-		bool m_staleDataTest = true;
-		/// <summary>
-		/// Gets or sets a value indicating whether a test should be performed to
-		/// see if there is stale (unrequested data) sitting on the socket. In some
-		/// cases the control connection may time out but before the server closes
-		/// the connection it might send a 4xx response that was unexpected and
-		/// can cause synchronization errors with transactions. To avoid this
-		/// problem the Execute() method checks to see if there is any data
-		/// available on the socket before executing a command. On Azure hosting
-		/// platforms this check can cause an exception to be thrown. In order
-		/// to work around the exception you can set this property to false
-		/// which will skip the test entirely however doing so eliminates the
-		/// best effort attempt of detecting such scenarios. See this thread
-		/// for more details about the Azure problem:
-		/// https://netftp.codeplex.com/discussions/535879
-		/// </summary>
-		[FtpControlConnectionClone]
-		public bool StaleDataCheck {
-			get { return m_staleDataTest; }
-			set { m_staleDataTest = true; }
-		}
-
-        /// <summary>
-        /// Gets a value indicating if the connection is alive
-        /// </summary>
-        public bool IsConnected {
-            get {
-                if (m_stream != null)
-                    return m_stream.IsConnected;
-                return false;
-            }
-        }
-
-        bool m_threadSafeDataChannels = true;
-        /// <summary>
-        /// When this value is set to true (default) the control connection
-        /// is cloned and a new connection the server is established for the
-        /// data channel operation. This is a thread safe approach to make
-        /// asynchronous operations on a single control connection transparent
-        /// to the developer.
-        /// </summary>
-        [FtpControlConnectionClone]
-        public bool EnableThreadSafeDataConnections {
-            get {
-                return m_threadSafeDataChannels;
-            }
-            set {
-                m_threadSafeDataChannels = value;
-            }
-        }
-
-        bool m_isClone = false;
-        /// <summary>
-        /// Gets a value indicating if this control connection is a clone. This property
-        /// is used with data streams to determine if the connection should be closed
-        /// when the stream is closed. Servers typically only allow 1 data connection
-        /// per control connection. If you try to open multiple data connections this
-        /// object will be cloned for 2 or more resulting in N new connections to the
-        /// server.
-        /// </summary>
-        internal bool IsClone {
-            get {
-                return m_isClone;
-            }
-            private set {
-                m_isClone = value;
-            }
-        }
-
-        Encoding m_overrideEncoding = null;
-
-        Encoding m_textEncoding = Encoding.ASCII;
-        /// <summary>
-        /// Gets or sets the text encoding being used when talking with the server. The default
-        /// value is Encoding.ASCII however upon connection, the client checks
-        /// for UTF8 support and if it's there this property is switched over to
-        /// Encoding.UTF8. Manually setting this value overrides automatic detection
-        /// based on the FEAT list; if you change this value it's always used
-        /// regardless of what the server advertises, if anything.
-        /// </summary>
-        [FtpControlConnectionClone]
-        public Encoding Encoding {
-            get {
-                return m_textEncoding;
-            }
-            set {
-                try {
-                    m_lock.WaitOne();
-
-                    if (IsConnected)
-                        m_textEncoding = value;
-                    m_overrideEncoding = value;
-                }
-                finally {
-                    m_lock.ReleaseMutex();
-                }
-            }
-        }
-
-        string m_host = null;
-        /// <summary>
-        /// The server to connect to
-        /// </summary>
-        [FtpControlConnectionClone]
-        public string Host {
-            get {
-                return m_host;
-            }
-            set {
-                m_host = value;
-            }
-        }
-
-        int m_port = 0;
-        /// <summary>
-        /// The port to connect to. If this value is set to 0 (Default) the port used
-        /// will be determined by the type of SSL used or if no SSL is to be used it 
-        /// will automatically connect to port 21.
-        /// </summary>
-        [FtpControlConnectionClone]
-        public int Port {
-            get {
-                // automatically determine port
-                // when m_port is 0.
-                if (m_port == 0) {
-                    switch (EncryptionMode) {
-                        case FtpEncryptionMode.None:
-                        case FtpEncryptionMode.Explicit:
-                            return 21;
-                        case FtpEncryptionMode.Implicit:
-                            return 990;
-                    }
-                }
-
-                return m_port;
-            }
-            set {
-                m_port = value;
-            }
-        }
-
-        NetworkCredential m_credentials = null;
-        /// <summary>
-        /// Credentials used for authentication
-        /// </summary>
-        [FtpControlConnectionClone]
-        public NetworkCredential Credentials {
-            get {
-                return m_credentials;
-            }
-            set {
-                m_credentials = value;
-            }
-        }
-
-        int m_maxDerefCount = 20;
-        /// <summary>
-        /// Gets or sets a value that controls the maximum depth
-        /// of recursion that DereferenceLink() will follow symbolic
-        /// links before giving up. You can also specify the value
-        /// to be used as one of the overloaded parameters to the
-        /// DereferenceLink() method. The default value is 20. Specifying
-        /// -1 here means inifinitly try to resolve a link. This is
-        /// not recommended for obvious reasons (stack overflow).
-        /// </summary>
-        [FtpControlConnectionClone]
-        public int MaximumDereferenceCount {
-            get {
-                return m_maxDerefCount;
-            }
-            set {
-                m_maxDerefCount = value;
-            }
-        }
-
-        X509CertificateCollection m_clientCerts = new X509CertificateCollection();
-        /// <summary>
-        /// Client certificates to be used in SSL authentication process
-        /// </summary>
-        [FtpControlConnectionClone]
-        public X509CertificateCollection ClientCertificates {
-            get {
-                return m_clientCerts;
-            }
-            private set {
-                m_clientCerts = value;
-            }
-        }
-
-        FtpDataConnectionType m_dataConnectionType = FtpDataConnectionType.AutoPassive;
-        /// <summary>
-        /// Data connection type, default is AutoPassive which tries
-        /// a connection with EPSV first and if it fails then tries
-        /// PASV before giving up. If you know exactly which kind of
-        /// connection you need you can slightly increase performance
-        /// by defining a speicific type of passive or active data
-        /// connection here.
-        /// </summary>
-        [FtpControlConnectionClone]
-        public FtpDataConnectionType DataConnectionType {
-            get {
-                return m_dataConnectionType;
-            }
-            set {
-                m_dataConnectionType = value;
-            }
-        }
-
-        bool m_ungracefullDisconnect = false;
-        /// <summary>
-        /// Disconnect from the server without sending QUIT. This helps
-        /// work around IOExceptions caused by buggy connection resets
-        /// when closing the control connection.
-        /// </summary>
-        [FtpControlConnectionClone]
-        public bool UngracefullDisconnection {
-            get {
-                return m_ungracefullDisconnect;
-            }
-            set {
-                m_ungracefullDisconnect = value;
-            }
-        }
-
-        int m_connectTimeout = 15000;
-        /// <summary>
-        /// Gets or sets the length of time in miliseconds to wait for a connection 
-        /// attempt to succeed before giving up. Default is 15000 (15 seconds).
-        /// </summary>
-        [FtpControlConnectionClone]
-        public int ConnectTimeout {
-            get {
-                return m_connectTimeout;
-            }
-            set {
-                m_connectTimeout = value;
-            }
-        }
-
-        int m_readTimeout = 15000;
-        /// <summary>
-        /// Gets or sets the length of time wait in miliseconds for data to be
-        /// read from the underlying stream. The default value is 15000 (15 seconds).
-        /// </summary>
-        [FtpControlConnectionClone]
-        public int ReadTimeout {
-            get {
-                return m_readTimeout;
-            }
-            set {
-                m_readTimeout = value;
-            }
-        }
-
-        int m_dataConnectionConnectTimeout = 15000;
-        /// <summary>
-        /// Gets or sets the length of time in miliseconds for a data connection
-        /// to be established before giving up. Default is 15000 (15 seconds).
-        /// </summary>
-        [FtpControlConnectionClone]
-        public int DataConnectionConnectTimeout {
-            get {
-                return m_dataConnectionConnectTimeout;
-            }
-            set {
-                m_dataConnectionConnectTimeout = value;
-            }
-        }
-
-        int m_dataConnectionReadTimeout = 15000;
-        /// <summary>
-        /// Gets or sets the length of time in miliseconds the data channel
-        /// should wait for the server to send data. Default value is 
-        /// 15000 (15 seconds).
-        /// </summary>
-        [FtpControlConnectionClone]
-        public int DataConnectionReadTimeout {
-            get {
-                return m_dataConnectionReadTimeout;
-            }
-            set {
-                m_dataConnectionReadTimeout = value;
-            }
-        }
-
-        bool m_keepAlive = false;
-        /// <summary>
-        /// Gets or sets a value indicating if SocketOption.KeepAlive should be set on 
-        /// the underlying stream's socket. If the connection is alive, the option is
-        /// adjusted in real-time. The value is stored and the KeepAlive option is set
-        /// accordingly upon any new connections. The value set here is also applied to
-        /// all future data streams. It has no affect on cloned control connections or
-        /// data connections already in progress. The default value is false.
-        /// </summary>
-        [FtpControlConnectionClone]
-        public bool SocketKeepAlive {
-            get {
-                return m_keepAlive;
-            }
-            set {
-                m_keepAlive = value;
-                if (m_stream != null)
-                    m_stream.SetSocketOption(Sockets.SocketOptionLevel.Socket, Sockets.SocketOptionName.KeepAlive, value);
-            }
-        }
-
-        FtpCapability m_caps = FtpCapability.NONE;
-        /// <summary>
-        /// Gets the server capabilties represented by flags
-        /// </summary>
-        [FtpControlConnectionClone]
-        public FtpCapability Capabilities {
-            get {
-                if (m_stream == null || !m_stream.IsConnected) {
-                    Connect();
-                }
-
-                return m_caps;
-            }
-            protected set {
-                m_caps = value;
-            }
-        }
-
-        FtpHashAlgorithm m_hashAlgorithms = FtpHashAlgorithm.NONE;
-        /// <summary>
-        /// Get the hash types supported by the server, if any. This
-        /// is a recent extension to the protocol that is not fully
-        /// standardized and is not guarateed to work. See here for
-        /// more details:
-        /// http://tools.ietf.org/html/draft-bryan-ftpext-hash-02
-        /// </summary>
-        public FtpHashAlgorithm HashAlgorithms {
-            get {
-                if (m_stream == null || !m_stream.IsConnected) {
-                    Connect();
-                }
-
-                return m_hashAlgorithms;
-            }
-            private set {
-                m_hashAlgorithms = value;
-            }
-        }
-
-        FtpEncryptionMode m_encryptionmode = FtpEncryptionMode.None;
-        /// <summary>
-        /// Type of SSL to use, or none. Default is none. Explicit is TLS, Implicit is SSL.
-        /// </summary>
-        [FtpControlConnectionClone]
-        public FtpEncryptionMode EncryptionMode {
-            get {
-                return m_encryptionmode;
-            }
-            set {
-                m_encryptionmode = value;
-            }
-        }
-
-        bool m_dataConnectionEncryption = true;
-        /// <summary>
-        /// Indicates if data channel transfers should be encrypted. Only valid if EncryptionMode
-        /// property is not equal to FtpSslMode.None.
-        /// </summary>
-        [FtpControlConnectionClone]
-        public bool DataConnectionEncryption {
-            get {
-                return m_dataConnectionEncryption;
-            }
-            set {
-                m_dataConnectionEncryption = value;
-            }
-        }
-
-        FtpSslValidation m_sslvalidate = null;
-        /// <summary>
-        /// Event is fired to validate SSL certificates. If this event is
-        /// not handled and there are errors validating the certificate
-        /// the connection will be aborted.
-        /// </summary>
-        /// <example><code source="..\Examples\ValidateCertificate.cs" lang="cs" /></example>
-        public event FtpSslValidation ValidateCertificate {
-            add {
-                m_sslvalidate += value;
-            }
-            remove {
-                m_sslvalidate -= value;
-            }
-        }
-
-        /// <summary>
-        /// Gets the type of system/server that we're
-        /// connected to.
-        /// </summary>
-        public string SystemType {
-            get {
-                FtpReply reply = Execute("SYST");
-
-                if (reply.Success)
-                    return reply.Message;
-
-                return null;
-            }
-        }
-
-        /// <summary>
-        /// Performs a bitwise and to check if the specified
-        /// flag is set on the Capabilities enum property.
-        /// </summary>
-        /// <param name="cap">The capability to check for</param>
-        /// <returns>True if the feature was found</returns>
-        public bool HasFeature(FtpCapability cap) {
-            return ((this.Capabilities & cap) == cap);
-        }
-
-        /// <summary>
-        /// Fires the SSL validation event
-        /// </summary>
-        /// <param name="e">Event Args</param>
-        void OnValidateCertficate(FtpSslValidationEventArgs e) {
-            FtpSslValidation evt;
-
-            evt = m_sslvalidate;
-            if (evt != null)
-                evt(this, e);
-        }
-
-        /// <summary>
-        /// Retretieves the delegate for the specified IAsyncResult and removes
-        /// it from the m_asyncmethods collection if the operation is successfull
-        /// </summary>
-        /// <typeparam name="T">Type of delegate to retrieve</typeparam>
-        /// <param name="ar">The IAsyncResult to retrieve the delegate for</param>
-        /// <returns>The delegate that generated the specified IAsyncResult</returns>
-        protected T GetAsyncDelegate<T>(IAsyncResult ar) {
-            T func;
-
-            lock (m_asyncmethods) {
-                if (m_isDisposed) {
-                    throw new ObjectDisposedException("This connection object has already been disposed.");
-                }
-
-                if (!m_asyncmethods.ContainsKey(ar))
-                    throw new InvalidOperationException("The specified IAsyncResult could not be located.");
-
-                if (!(m_asyncmethods[ar] is T)) {
-                    StackTrace st = new StackTrace(1);
-
-                    throw new InvalidCastException("The AsyncResult cannot be matched to the specified delegate. " +
-                        string.Format("Are you sure you meant to call {0} and not another method?",
-                        st.GetFrame(0).GetMethod().Name)
-                    );
-                }
-
-                func = (T)m_asyncmethods[ar];
-                m_asyncmethods.Remove(ar);
-            }
-
-            return func;
-        }
-
-        /// <summary>
-        /// Clones the control connection for opening multipe data streams
-        /// </summary>
-        /// <returns>A new control connection with the same property settings as this one</returns>
-        /// <example><code source="..\Examples\CloneConnection.cs" lang="cs" /></example>
-        internal FtpClient CloneConnection() {
-            FtpClient conn = new FtpClient();
-
-            conn.m_isClone = true;
-
-            foreach (PropertyInfo prop in GetType().GetProperties()) {
-                object[] attributes = prop.GetCustomAttributes(typeof(FtpControlConnectionClone), true);
-
-                if (attributes != null && attributes.Length > 0) {
-                    prop.SetValue(conn, prop.GetValue(this, null), null);
-                }
-            }
-
-            // always accept certficate no matter what because if code execution ever
-            // gets here it means the certificate on the control connection object being
-            // cloned was already accepted.
-            conn.ValidateCertificate += new FtpSslValidation(
-                delegate(FtpClient obj, FtpSslValidationEventArgs e) {
-                    e.Accept = true;
-                });
-
-            return conn;
-        }
-
-        /// <summary>
-        /// Retreives a reply from the server. Do not execute this method
-        /// unless you are sure that a reply has been sent, i.e., you
-        /// executed a command. Doing so will cause the code to hang
-        /// indefinitely waiting for a server reply that is never comming.
-        /// </summary>
-        /// <returns>FtpReply representing the response from the server</returns>
-        /// <example><code source="..\Examples\BeginGetReply.cs" lang="cs" /></example>
-        internal FtpReply GetReply() {
-            FtpReply reply = new FtpReply();
-            string buf;
-
-            try {
-                m_lock.WaitOne();
-
-                if (!IsConnected)
-                    throw new InvalidOperationException("No connection to the server has been established.");
-
-                m_stream.ReadTimeout = m_readTimeout;
-                while ((buf = m_stream.ReadLine(Encoding)) != null) {
-                    Match m;
-
-                    FtpTrace.WriteLine(buf);
-
-                    if ((m = Regex.Match(buf, "^(?<code>[0-9]{3}) (?<message>.*)$")).Success) {
-                        reply.Code = m.Groups["code"].Value;
-                        reply.Message = m.Groups["message"].Value;
-                        break;
-                    }
-
-                    reply.InfoMessages += string.Format("{0}\n", buf);
-                }
-            }
-            finally {
-                m_lock.ReleaseMutex();
-            }
-
-            return reply;
-        }
-
-        /// <summary>
-        /// Executes a command
-        /// </summary>
-        /// <param name="command">The command to execute with optional format place holders</param>
-        /// <param name="args">Format parameters to the command</param>
-        /// <returns>The servers reply to the command</returns>
-        /// <example><code source="..\Examples\Execute.cs" lang="cs" /></example>
-        public FtpReply Execute(string command, params object[] args) {
-            return Execute(string.Format(command, args));
-        }
-
-        /// <summary>
-        /// Executes a command
-        /// </summary>
-        /// <param name="command">The command to execute</param>
-        /// <returns>The servers reply to the command</returns>
-        /// <example><code source="..\Examples\Execute.cs" lang="cs" /></example>
-        public FtpReply Execute(string command) {
-            FtpReply reply;
-
-            try {
-                m_lock.WaitOne();
-
-				if(StaleDataCheck) {
-	                if (m_stream != null && m_stream.SocketDataAvailable > 0) {
-	                    // Data shouldn't be on the socket, if it is it probably
-	                    // means we've been disconnected. Read and discard
-	                    // whatever is there and close the connection.
-
-	                    FtpTrace.WriteLine("There is stale data on the socket, maybe our connection timed out. Re-connecting.");
-	                    if (m_stream.IsConnected && !m_stream.IsEncrypted) {
-	                        byte[] buf = new byte[m_stream.SocketDataAvailable];
-	                        m_stream.RawSocketRead(buf);
-	                        FtpTrace.Write("The data was: ");
-	                        FtpTrace.WriteLine(Encoding.GetString(buf).TrimEnd('\r', '\n'));
-	                    }
-
-	                    m_stream.Close();
-	                }
-				}
-
-                if (!IsConnected) {
-                    if (command == "QUIT") {
-                        FtpTrace.WriteLine("Not sending QUIT because the connection has already been closed.");
-                        return new FtpReply() {
-                            Code = "200",
-                            Message = "Connection already closed."
-                        };
-                    }
-
-                    Connect();
-                }
-
-                FtpTrace.WriteLine(command.StartsWith("PASS") ? "PASS <omitted>" : command);
-                m_stream.WriteLine(m_textEncoding, command);
-                reply = GetReply();
-            }
-            finally {
-                m_lock.ReleaseMutex();
-            }
-
-            return reply;
-        }
-
-        delegate FtpReply AsyncExecute(string command);
-
-        /// <summary>
-        /// Performs an asynchronouse execution of the specified command
-        /// </summary>
-        /// <param name="command">The command to execute</param>
-        /// <param name="callback">The AsyncCallback method</param>
-        /// <param name="state">State object</param>
-        /// <returns>IAsyncResult</returns>
-        /// <example><code source="..\Examples\BeginExecute.cs" lang="cs" /></example>
-        public IAsyncResult BeginExecute(string command, AsyncCallback callback, object state) {
-            AsyncExecute func;
-            IAsyncResult ar;
-
-            ar = (func = new AsyncExecute(Execute)).BeginInvoke(command, callback, state);
-            lock (m_asyncmethods) {
-                m_asyncmethods.Add(ar, func);
-            }
-
-            return ar;
-        }
-
-        /// <summary>
-        /// Ends an asynchronous command
-        /// </summary>
-        /// <param name="ar">IAsyncResult returned from BeginExecute</param>
-        /// <returns>FtpReply object (never null).</returns>
-        /// <example><code source="..\Examples\BeginExecute.cs" lang="cs" /></example>
-        public FtpReply EndExecute(IAsyncResult ar) {
-            return GetAsyncDelegate<AsyncExecute>(ar).EndInvoke(ar);
-        }
-
-        /// <summary>
-        /// Connect to the server. Throws ObjectDisposedException if this object has been disposed.
-        /// </summary>
-        /// <example><code source="..\Examples\Connect.cs" lang="cs" /></example>
-        public virtual void Connect() {
-            FtpReply reply;
-
-            try {
-                m_lock.WaitOne();
-
-                if (IsDisposed)
-                    throw new ObjectDisposedException("This FtpClient object has been disposed. It is no longer accessible.");
-
-                if (m_stream == null) {
-                    m_stream = new FtpSocketStream();
-                    m_stream.ValidateCertificate += new FtpSocketStreamSslValidation(FireValidateCertficate);
-                }
-                else
-                    if (IsConnected)
-                        Disconnect();
-
-                if (Host == null)
-                    throw new FtpException("No host has been specified");
-
-                if (Credentials == null)
-                    throw new FtpException("No credentials have been specified");
-
-                if (m_overrideEncoding == null)
-                    m_textEncoding = Encoding.ASCII;
-                else
-                    m_textEncoding = m_overrideEncoding;
-
-                if (!IsClone) {
-                    m_caps = FtpCapability.NONE;
-                }
-
-                m_hashAlgorithms = FtpHashAlgorithm.NONE;
-                m_stream.ConnectTimeout = m_connectTimeout;
-                m_stream.SocketPollInterval = m_socketPollInterval;
-                m_stream.Connect(Host, Port, InternetProtocolVersions);
-                m_stream.SetSocketOption(Sockets.SocketOptionLevel.Socket,
-                    Sockets.SocketOptionName.KeepAlive, m_keepAlive);
-
-                if (EncryptionMode == FtpEncryptionMode.Implicit)
-                    m_stream.ActivateEncryption(Host,
-                        m_clientCerts.Count > 0 ? m_clientCerts : null);
-
-                if (!(reply = GetReply()).Success) {
-                    if (reply.Code == null) {
-                        throw new IOException("The connection was terminated before a greeting could be read.");
-                    }
-                    else {
-                        throw new FtpCommandException(reply);
-                    }
-                }
-
-                if (EncryptionMode == FtpEncryptionMode.Explicit) {
-                    if (!(reply = Execute("AUTH TLS")).Success)
-                        throw new FtpSecurityNotAvailableException("AUTH TLS command failed.");
-                    m_stream.ActivateEncryption(Host,
-                        m_clientCerts.Count > 0 ? m_clientCerts : null);
-                }
-
-                if (m_credentials != null) {
-                    Authenticate();
-                }
-
-                if (m_stream.IsEncrypted && DataConnectionEncryption) {
-                    if (!(reply = Execute("PBSZ 0")).Success)
-                        throw new FtpCommandException(reply);
-                    if (!(reply = Execute("PROT P")).Success)
-                        throw new FtpCommandException(reply);
-                }
-
-                // if this is a clone these values
-                // should have already been loaded
-                // so save some bandwidth and CPU
-                // time and skip executing this again.
-                if (!IsClone) {
-                    if ((reply = Execute("FEAT")).Success && reply.InfoMessages != null) {
-                        GetFeatures(reply);
-                    }
-                }
-
-                // Enable UTF8 if it's available
-                if (HasFeature(FtpCapability.UTF8)) {
-                    // If the server supports UTF8 it should already be enabled and this
-                    // command should not matter however there are conflicting drafts
-                    // about this so we'll just execute it to be safe. 
-                    if (m_overrideEncoding == null || m_overrideEncoding == Encoding.UTF8) {
-                        Execute("OPTS UTF8 ON");
-                        m_textEncoding = Encoding.UTF8;
-                    }
-                }
-
-                FtpTrace.WriteLine("Text encoding: " + m_textEncoding.ToString());
-            }
-            finally {
-                m_lock.ReleaseMutex();
-            }
-        }
-
-        /// <summary>
-        /// Performs a login on the server. This method is overridable so
-        /// that the login procedure can be changed to support, for example,
-        /// a FTP proxy.
-        /// </summary>
-        protected virtual void Authenticate() {
-            FtpReply reply;
-
-            if (!(reply = Execute("USER {0}", Credentials.UserName)).Success)
-                throw new FtpCommandException(reply);
-
-            if (reply.Type == FtpResponseType.PositiveIntermediate
-                && !(reply = Execute("PASS {0}", Credentials.Password)).Success)
-                throw new FtpCommandException(reply);
-        }
-
-        /// <summary>
-        /// Populates the capabilities flags based on capabilities
-        /// supported by this server. This method is overridable
-        /// so that new features can be supported
-        /// </summary>
-        /// <param name="reply">The reply object from the FEAT command. The InfoMessages property will
-        /// contain a list of the features the server supported delimited by a new line '\n' character.</param>
-        protected virtual void GetFeatures(FtpReply reply) {
-            foreach (string feat in reply.InfoMessages.Split('\n')) {
-                if (feat.ToUpper().Trim().StartsWith("MLST") || feat.ToUpper().Trim().StartsWith("MLSD"))
-                    m_caps |= FtpCapability.MLSD;
-                else if (feat.ToUpper().Trim().StartsWith("MDTM"))
-                    m_caps |= FtpCapability.MDTM;
-                else if (feat.ToUpper().Trim().StartsWith("REST STREAM"))
-                    m_caps |= FtpCapability.REST;
-                else if (feat.ToUpper().Trim().StartsWith("SIZE"))
-                    m_caps |= FtpCapability.SIZE;
-                else if (feat.ToUpper().Trim().StartsWith("UTF8"))
-                    m_caps |= FtpCapability.UTF8;
-                else if (feat.ToUpper().Trim().StartsWith("PRET"))
-                    m_caps |= FtpCapability.PRET;
-                else if (feat.ToUpper().Trim().StartsWith("MFMT"))
-                    m_caps |= FtpCapability.MFMT;
-                else if (feat.ToUpper().Trim().StartsWith("MFCT"))
-                    m_caps |= FtpCapability.MFCT;
-                else if (feat.ToUpper().Trim().StartsWith("MFF"))
-                    m_caps |= FtpCapability.MFF;
-                else if (feat.ToUpper().Trim().StartsWith("MD5"))
-                    m_caps |= FtpCapability.MD5;
-                else if (feat.ToUpper().Trim().StartsWith("XMD5"))
-                    m_caps |= FtpCapability.XMD5;
-                else if (feat.ToUpper().Trim().StartsWith("XCRC"))
-                    m_caps |= FtpCapability.XCRC;
-                else if (feat.ToUpper().Trim().StartsWith("XSHA1"))
-                    m_caps |= FtpCapability.XSHA1;
-                else if (feat.ToUpper().Trim().StartsWith("XSHA256"))
-                    m_caps |= FtpCapability.XSHA256;
-                else if (feat.ToUpper().Trim().StartsWith("XSHA512"))
-                    m_caps |= FtpCapability.XSHA512;
-                else if (feat.ToUpper().Trim().StartsWith("HASH")) {
-                    Match m;
-
-                    m_caps |= FtpCapability.HASH;
-
-                    if ((m = Regex.Match(feat.ToUpper().Trim(), @"^HASH\s+(?<types>.*)$")).Success) {
-                        foreach (string type in m.Groups["types"].Value.Split(';')) {
-                            switch (type.ToUpper().Trim()) {
-                                case "SHA-1":
-                                case "SHA-1*":
-                                    m_hashAlgorithms |= FtpHashAlgorithm.SHA1;
-                                    break;
-                                case "SHA-256":
-                                case "SHA-256*":
-                                    m_hashAlgorithms |= FtpHashAlgorithm.SHA256;
-                                    break;
-                                case "SHA-512":
-                                case "SHA-512*":
-                                    m_hashAlgorithms |= FtpHashAlgorithm.SHA512;
-                                    break;
-                                case "MD5":
-                                case "MD5*":
-                                    m_hashAlgorithms |= FtpHashAlgorithm.MD5;
-                                    break;
-                                case "CRC":
-                                case "CRC*":
-                                    m_hashAlgorithms |= FtpHashAlgorithm.CRC;
-                                    break;
-                            }
-                        }
-                    }
-                }
-            }
-        }
-
-        delegate void AsyncConnect();
-
-        /// <summary>
-        /// Initiates a connection to the server
-        /// </summary>
-        /// <param name="callback">AsyncCallback method</param>
-        /// <param name="state">State object</param>
-        /// <returns>IAsyncResult</returns>
-        /// <example><code source="..\Examples\BeginConnect.cs" lang="cs" /></example>
-        public IAsyncResult BeginConnect(AsyncCallback callback, object state) {
-            AsyncConnect func;
-            IAsyncResult ar;
-
-            ar = (func = new AsyncConnect(Connect)).BeginInvoke(callback, state);
-
-            lock (m_asyncmethods) {
-                m_asyncmethods.Add(ar, func);
-            }
-
-            return ar;
-        }
-
-        /// <summary>
-        /// Ends an asynchronous connection attempt to the server
-        /// </summary>
-        /// <param name="ar">IAsyncResult returned from BeginConnect()</param>
-        /// <example><code source="..\Examples\BeginConnect.cs" lang="cs" /></example>
-        public void EndConnect(IAsyncResult ar) {
-            GetAsyncDelegate<AsyncConnect>(ar).EndInvoke(ar);
-        }
-
-        /// <summary>
-        /// Catches the socket stream ssl validation event and fires the event handlers
-        /// attached to this object for validating SSL certificates
-        /// </summary>
-        /// <param name="stream">The stream that fired the event</param>
-        /// <param name="e">The event args used to validate the certficate</param>
-        void FireValidateCertficate(FtpSocketStream stream, FtpSslValidationEventArgs e) {
-            OnValidateCertficate(e);
-        }
-
-        /// <summary>
-        /// Disconnect from the server
-        /// </summary>
-        public virtual void Disconnect() {
-            try {
-                m_lock.WaitOne();
-
-                if (m_stream != null && m_stream.IsConnected) {
-                    try {
-                        if (!UngracefullDisconnection) {
-                            Execute("QUIT");
-                        }
-                    }
-                    catch (SocketException sockex) {
-                        FtpTrace.WriteLine("FtpClient.Disconnect(): SocketException caught and discarded while closing control connection: {0}", sockex.ToString());
-                    }
-                    catch (IOException ioex) {
-                        FtpTrace.WriteLine("FtpClient.Disconnect(): IOException caught and discarded while closing control connection: {0}", ioex.ToString());
-                    }
-                    catch (FtpCommandException cmdex) {
-                        FtpTrace.WriteLine("FtpClient.Disconnect(): FtpCommandException caught and discarded while closing control connection: {0}", cmdex.ToString());
-                    }
-                    catch (FtpException ftpex) {
-                        FtpTrace.WriteLine("FtpClient.Disconnect(): FtpException caught and discarded while closing control connection: {0}", ftpex.ToString());
-                    }
-                    finally {
-                        m_stream.Close();
-                    }
-                }
-            }
-            finally {
-                m_lock.ReleaseMutex();
-            }
-        }
-
-        delegate void AsyncDisconnect();
-
-        /// <summary>
-        /// Initiates a disconnection on the server
-        /// </summary>
-        /// <param name="callback">AsyncCallback method</param>
-        /// <param name="state">State object</param>
-        /// <returns>IAsyncResult</returns>
-        /// <example><code source="..\Examples\BeginDisconnect.cs" lang="cs" /></example>
-        public IAsyncResult BeginDisconnect(AsyncCallback callback, object state) {
-            IAsyncResult ar;
-            AsyncDisconnect func;
-
-            ar = (func = new AsyncDisconnect(Disconnect)).BeginInvoke(callback, state);
-            lock (m_asyncmethods) {
-                m_asyncmethods.Add(ar, func);
-            }
-
-            return ar;
-        }
-
-        /// <summary>
-        /// Ends a call to BeginDisconnect
-        /// </summary>
-        /// <param name="ar">IAsyncResult returned from BeginDisconnect</param>
-        /// <example><code source="..\Examples\BeginConnect.cs" lang="cs" /></example>
-        public void EndDisconnect(IAsyncResult ar) {
-            GetAsyncDelegate<AsyncDisconnect>(ar).EndInvoke(ar);
-        }
-
-        /// <summary>
-        /// Opens the specified type of passive data stream
-        /// </summary>
-        /// <param name="type">Type of passive data stream to open</param>
-        /// <param name="command">The command to execute that requires a data stream</param>
-        /// <param name="restart">Restart location in bytes for file transfer</param>
-        /// <returns>A data stream ready to be used</returns>
-        FtpDataStream OpenPassiveDataStream(FtpDataConnectionType type, string command, long restart) {
-            FtpDataStream stream = null;
-            FtpReply reply;
-            Match m;
-            string host = null;
-            int port = 0;
-
-            if (m_stream == null)
-                throw new InvalidOperationException("The control connection stream is null! Generally this means there is no connection to the server. Cannot open a passive data stream.");
-
-            if (type == FtpDataConnectionType.EPSV || type == FtpDataConnectionType.AutoPassive) {
-                if (!(reply = Execute("EPSV")).Success) {
-                    // if we're connected with IPv4 and data channel type is AutoPassive then fallback to IPv4
-                    if (reply.Type == FtpResponseType.PermanentNegativeCompletion && type == FtpDataConnectionType.AutoPassive && m_stream != null && m_stream.LocalEndPoint.AddressFamily == Sockets.AddressFamily.InterNetwork)
-                        return OpenPassiveDataStream(FtpDataConnectionType.PASV, command, restart);
-                    throw new FtpCommandException(reply);
-                }
-
-                m = Regex.Match(reply.Message, @"\(\|\|\|(?<port>\d+)\|\)");
-                if (!m.Success) {
-                    throw new FtpException("Failed to get the EPSV port from: " + reply.Message);
-                }
-
-                host = m_host;
-                port = int.Parse(m.Groups["port"].Value);
-            }
-            else {
-                if (m_stream.LocalEndPoint.AddressFamily != Sockets.AddressFamily.InterNetwork)
-                    throw new FtpException("Only IPv4 is supported by the PASV command. Use EPSV instead.");
-
-                if (!(reply = Execute("PASV")).Success)
-                    throw new FtpCommandException(reply);
-
-                m = Regex.Match(reply.Message,
-                    @"(?<quad1>\d+)," +
-                    @"(?<quad2>\d+)," +
-                    @"(?<quad3>\d+)," +
-                    @"(?<quad4>\d+)," +
-                    @"(?<port1>\d+)," +
-                    @"(?<port2>\d+)"
-                );
-
-                if (!m.Success || m.Groups.Count != 7)
-                    throw new FtpException(string.Format("Malformed PASV response: {0}", reply.Message));
-
-                // PASVEX mode ignores the host supplied in the PASV response
-                if (type == FtpDataConnectionType.PASVEX)
-                    host = m_host;
-                else
-                    host = string.Format("{0}.{1}.{2}.{3}",
-                        m.Groups["quad1"].Value,
-                        m.Groups["quad2"].Value,
-                        m.Groups["quad3"].Value,
-                        m.Groups["quad4"].Value);
-
-                port = (int.Parse(m.Groups["port1"].Value) << 8) + int.Parse(m.Groups["port2"].Value);
-            }
-
-            stream = new FtpDataStream(this);
-            stream.ConnectTimeout = DataConnectionConnectTimeout;
-            stream.ReadTimeout = DataConnectionReadTimeout;
-            stream.Connect(host, port, InternetProtocolVersions);
-            stream.SetSocketOption(Sockets.SocketOptionLevel.Socket, Sockets.SocketOptionName.KeepAlive, m_keepAlive);
-
-            if (restart > 0) {
-                if (!(reply = Execute("REST {0}", restart)).Success)
-                    throw new FtpCommandException(reply);
-            }
-
-            if (!(reply = Execute(command)).Success) {
-                stream.Close();
-                throw new FtpCommandException(reply);
-            }
-
-            // this needs to take place after the command is executed
-            if (m_dataConnectionEncryption && m_encryptionmode != FtpEncryptionMode.None)
-                stream.ActivateEncryption(m_host,
-                    this.ClientCertificates.Count > 0 ? this.ClientCertificates : null);
-
-            // the command status is used to determine
-            // if a reply needs to be read from the server
-            // when the stream is closed so always set it
-            // otherwise things can get out of sync.
-            stream.CommandStatus = reply;
-
-            return stream;
-        }
-
-        /// <summary>
-        /// Opens the specified type of active data stream
-        /// </summary>
-        /// <param name="type">Type of passive data stream to open</param>
-        /// <param name="command">The command to execute that requires a data stream</param>
-        /// <param name="restart">Restart location in bytes for file transfer</param>
-        /// <returns>A data stream ready to be used</returns>
-        FtpDataStream OpenActiveDataStream(FtpDataConnectionType type, string command, long restart) {
-            FtpDataStream stream = new FtpDataStream(this);
-            FtpReply reply;
-            IAsyncResult ar;
-
-            if (m_stream == null)
-                throw new InvalidOperationException("The control connection stream is null! Generally this means there is no connection to the server. Cannot open an active data stream.");
-
-            stream.Listen(m_stream.LocalEndPoint.Address, 0);
-            ar = stream.BeginAccept(null, null);
-
-            if (type == FtpDataConnectionType.EPRT || type == FtpDataConnectionType.AutoActive) {
-                int ipver = 0;
-
-                switch (stream.LocalEndPoint.AddressFamily) {
-                    case Sockets.AddressFamily.InterNetwork:
-                        ipver = 1; // IPv4
-                        break;
-                    case Sockets.AddressFamily.InterNetworkV6:
-                        ipver = 2; // IPv6
-                        break;
-                    default:
-                        throw new InvalidOperationException("The IP protocol being used is not supported.");
-                }
-
-                if (!(reply = Execute("EPRT |{0}|{1}|{2}|", ipver,
-                    stream.LocalEndPoint.Address.ToString(), stream.LocalEndPoint.Port)).Success) {
-
-                    // if we're connected with IPv4 and the data channel type is AutoActive then try to fall back to the PORT command
-                    if (reply.Type == FtpResponseType.PermanentNegativeCompletion && type == FtpDataConnectionType.AutoActive && m_stream != null && m_stream.LocalEndPoint.AddressFamily == Sockets.AddressFamily.InterNetwork) {
-                        stream.ControlConnection = null; // we don't want this failed EPRT attempt to close our control connection when the stream is closed so clear out the reference.
-                        stream.Close();
-                        return OpenActiveDataStream(FtpDataConnectionType.PORT, command, restart);
-                    }
-                    else {
-                        stream.Close();
-                        throw new FtpCommandException(reply);
-                    }
-                }
-            }
-            else {
-                if (m_stream.LocalEndPoint.AddressFamily != Sockets.AddressFamily.InterNetwork)
-                    throw new FtpException("Only IPv4 is supported by the PORT command. Use EPRT instead.");
-
-                if (!(reply = Execute("PORT {0},{1},{2}",
-                        stream.LocalEndPoint.Address.ToString().Replace('.', ','),
-                        stream.LocalEndPoint.Port / 256,
-                        stream.LocalEndPoint.Port % 256)).Success) {
-                    stream.Close();
-                    throw new FtpCommandException(reply);
-                }
-            }
-
-            if (restart > 0) {
-                if (!(reply = Execute("REST {0}", restart)).Success)
-                    throw new FtpCommandException(reply);
-            }
-
-            if (!(reply = Execute(command)).Success) {
-                stream.Close();
-                throw new FtpCommandException(reply);
-            }
-
-            ar.AsyncWaitHandle.WaitOne(m_dataConnectionConnectTimeout);
-            if (!ar.IsCompleted) {
-                stream.Close();
-                throw new TimeoutException("Timed out waiting for the server to connect to the active data socket.");
-            }
-
-            stream.EndAccept(ar);
-
-            if (m_dataConnectionEncryption && m_encryptionmode != FtpEncryptionMode.None)
-                stream.ActivateEncryption(m_host,
-                    this.ClientCertificates.Count > 0 ? this.ClientCertificates : null);
-
-            stream.SetSocketOption(Sockets.SocketOptionLevel.Socket, Sockets.SocketOptionName.KeepAlive, m_keepAlive);
-            stream.ReadTimeout = m_dataConnectionReadTimeout;
-            stream.CommandStatus = reply;
-
-            return stream;
-        }
-
-        /// <summary>
-        /// Opens a data stream.
-        /// </summary>
-        /// <param name='command'>The command to execute that requires a data stream</param>
-        /// <param name="restart">Restart location in bytes for file transfer</param>
-        /// <returns>The data stream.</returns>
-        FtpDataStream OpenDataStream(string command, long restart) {
-            FtpDataConnectionType type = m_dataConnectionType;
-            FtpDataStream stream = null;
-
-            try {
-                m_lock.WaitOne();
-
-                if (!IsConnected)
-                    Connect();
-
-                // The PORT and PASV commands do not work with IPv6 so
-                // if either one of those types are set change them
-                // to EPSV or EPRT appropriately.
-                if (m_stream.LocalEndPoint.AddressFamily == Sockets.AddressFamily.InterNetworkV6) {
-                    switch (type) {
-                        case FtpDataConnectionType.PORT:
-                            type = FtpDataConnectionType.EPRT;
-                            FtpTrace.WriteLine("Changed data connection type to EPRT because we are connected with IPv6.");
-                            break;
-                        case FtpDataConnectionType.PASV:
-                        case FtpDataConnectionType.PASVEX:
-                            type = FtpDataConnectionType.EPSV;
-                            FtpTrace.WriteLine("Changed data connection type to EPSV because we are connected with IPv6.");
-                            break;
-                    }
-                }
-
-                switch (type) {
-                    case FtpDataConnectionType.AutoPassive:
-                    case FtpDataConnectionType.EPSV:
-                    case FtpDataConnectionType.PASV:
-                    case FtpDataConnectionType.PASVEX:
-                        stream = OpenPassiveDataStream(type, command, restart);
-                        break;
-                    case FtpDataConnectionType.AutoActive:
-                    case FtpDataConnectionType.EPRT:
-                    case FtpDataConnectionType.PORT:
-                        stream = OpenActiveDataStream(type, command, restart);
-                        break;
-                }
-
-                if (stream == null)
-                    throw new InvalidOperationException("The specified data channel type is not implemented.");
-            }
-            finally {
-                m_lock.ReleaseMutex();
-            }
-
-            return stream;
-        }
-
-        /// <summary>
-        /// Disconnects a data stream
-        /// </summary>
-        /// <param name="stream">The data stream to close</param>
-        internal void CloseDataStream(FtpDataStream stream) {
-            if (stream == null)
-                throw new ArgumentException("The data stream parameter was null");
-
-            try {
-                m_lock.WaitOne();
-
-                try {
-                    if (IsConnected) {
-                        // if the command that required the data connection was
-                        // not successful then there will be no reply from
-                        // the server, however if the command was successful
-                        // the server will send a reply when the data connection
-                        // is closed.
-                        if (stream.CommandStatus.Type == FtpResponseType.PositivePreliminary) {
-                            FtpReply reply;
-
-                            if (!(reply = GetReply()).Success) {
-                                throw new FtpCommandException(reply);
-                            }
-                        }
-                    }
-                }
-                finally {
-                    // if this is a clone of the original control
-                    // connection we should Dispose()
-                    if (IsClone) {
-                        Disconnect();
-                        Dispose();
-                    }
-                }
-            }
-            finally {
-                m_lock.ReleaseMutex();
-            }
-        }
-
-        /// <summary>
-        /// Opens the specified file for reading
-        /// </summary>
-        /// <param name="path">The full or relative path of the file</param>
-        /// <returns>A stream for reading the file on the server</returns>
-        /// <example><code source="..\Examples\OpenRead.cs" lang="cs" /></example>
-        public Stream OpenRead(string path) {
-            return OpenRead(path, FtpDataType.Binary, 0);
-        }
-
-        /// <summary>
-        /// Opens the specified file for reading
-        /// </summary>
-        /// <param name="path">The full or relative path of the file</param>
-        /// <param name="type">ASCII/Binary</param>
-        /// <returns>A stream for reading the file on the server</returns>
-        /// <example><code source="..\Examples\OpenRead.cs" lang="cs" /></example>
-        public Stream OpenRead(string path, FtpDataType type) {
-            return OpenRead(path, type, 0);
-        }
-
-        /// <summary>
-        /// Opens the specified file for reading
-        /// </summary>
-        /// <param name="path">The full or relative path of the file</param>
-        /// <param name="restart">Resume location</param>
-        /// <returns>A stream for reading the file on the server</returns>
-        /// <example><code source="..\Examples\OpenRead.cs" lang="cs" /></example>
-        public Stream OpenRead(string path, long restart) {
-            return OpenRead(path, FtpDataType.Binary, restart);
-        }
-
-        /// <summary>
-        /// Opens the specified file for reading
-        /// </summary>
-        /// <param name="path">The full or relative path of the file</param>
-        /// <param name="type">ASCII/Binary</param>
-        /// <param name="restart">Resume location</param>
-        /// <returns>A stream for reading the file on the server</returns>
-        /// <example><code source="..\Examples\OpenRead.cs" lang="cs" /></example>
-        public virtual Stream OpenRead(string path, FtpDataType type, long restart) {
-            FtpClient client = null;
-            FtpDataStream stream = null;
-            long length = 0;
-
-            try {
-                m_lock.WaitOne();
-
-                if (m_threadSafeDataChannels) {
-                    client = CloneConnection();
-                    client.Connect();
-                    client.SetWorkingDirectory(GetWorkingDirectory());
-                }
-                else {
-                    client = this;
-                }
-
-                client.SetDataType(type);
-                length = client.GetFileSize(path);
-                stream = client.OpenDataStream(string.Format("RETR {0}", path.GetFtpPath()), restart);
-            }
-            finally {
-                m_lock.ReleaseMutex();
-            }
-
-            if (stream != null) {
-                if (length > 0)
-                    stream.SetLength(length);
-
-                if (restart > 0)
-                    stream.SetPosition(restart);
-            }
-
-            return stream;
-        }
-
-        /// <summary>
-        /// Opens the specified file for reading
-        /// </summary>
-        /// <param name="path">The full or relative path of the file</param>
-        /// <param name="callback">Async Callback</param>
-        /// <param name="state">State object</param>
-        /// <returns>IAsyncResult</returns>
-        /// <example><code source="..\Examples\BeginOpenRead.cs" lang="cs" /></example>
-        public IAsyncResult BeginOpenRead(string path, AsyncCallback callback, object state) {
-            return BeginOpenRead(path, FtpDataType.Binary, 0, callback, state);
-        }
-
-        /// <summary>
-        /// Opens the specified file for reading
-        /// </summary>
-        /// <param name="path">The full or relative path of the file</param>
-        /// <param name="type">ASCII/Binary</param>
-        /// <param name="callback">Async Callback</param>
-        /// <param name="state">State object</param>
-        /// <returns>IAsyncResult</returns>
-        /// <example><code source="..\Examples\BeginOpenRead.cs" lang="cs" /></example>
-        public IAsyncResult BeginOpenRead(string path, FtpDataType type, AsyncCallback callback, object state) {
-            return BeginOpenRead(path, type, 0, callback, state);
-        }
-
-        /// <summary>
-        /// Opens the specified file for reading
-        /// </summary>
-        /// <param name="path">The full or relative path of the file</param>
-        /// <param name="restart">Resume location</param>
-        /// <param name="callback">Async Callback</param>
-        /// <param name="state">State object</param>
-        /// <returns>IAsyncResult</returns>
-        /// <example><code source="..\Examples\BeginOpenRead.cs" lang="cs" /></example>
-        public IAsyncResult BeginOpenRead(string path, long restart, AsyncCallback callback, object state) {
-            return BeginOpenRead(path, FtpDataType.Binary, restart, callback, state);
-        }
-
-        delegate Stream AsyncOpenRead(string path, FtpDataType type, long restart);
-
-        /// <summary>
-        /// Opens the specified file for reading
-        /// </summary>
-        /// <param name="path">The full or relative path of the file</param>
-        /// <param name="type">ASCII/Binary</param>
-        /// <param name="restart">Resume location</param>
-        /// <param name="callback">Async Callback</param>
-        /// <param name="state">State object</param>
-        /// <returns>IAsyncResult</returns>
-        /// <example><code source="..\Examples\BeginOpenRead.cs" lang="cs" /></example>
-        public IAsyncResult BeginOpenRead(string path, FtpDataType type, long restart, AsyncCallback callback, object state) {
-            AsyncOpenRead func;
-            IAsyncResult ar;
-
-            ar = (func = new AsyncOpenRead(OpenRead)).BeginInvoke(path, type, restart, callback, state);
-            lock (m_asyncmethods) {
-                m_asyncmethods.Add(ar, func);
-            }
-
-            return ar;
-        }
-
-        /// <summary>
-        /// Ends a call to BeginOpenRead()
-        /// </summary>
-        /// <param name="ar">IAsyncResult returned from BeginOpenRead()</param>
-        /// <returns>A readable stream</returns>
-        /// <example><code source="..\Examples\BeginOpenRead.cs" lang="cs" /></example>
-        public Stream EndOpenRead(IAsyncResult ar) {
-            return GetAsyncDelegate<AsyncOpenRead>(ar).EndInvoke(ar);
-        }
-
-        /// <summary>
-        /// Opens the specified file for writing
-        /// </summary>
-        /// <param name="path">Full or relative path of the file</param>
-        /// <returns>A stream for writing to the file on the server</returns>
-        /// <example><code source="..\Examples\OpenWrite.cs" lang="cs" /></example>
-        public Stream OpenWrite(string path) {
-            return OpenWrite(path, FtpDataType.Binary);
-        }
-
-        /// <summary>
-        /// Opens the specified file for writing
-        /// </summary>
-        /// <param name="path">Full or relative path of the file</param>
-        /// <param name="type">ASCII/Binary</param>
-        /// <returns>A stream for writing to the file on the server</returns>
-        /// <example><code source="..\Examples\OpenWrite.cs" lang="cs" /></example>
-        public virtual Stream OpenWrite(string path, FtpDataType type) {
-            FtpClient client = null;
-            FtpDataStream stream = null;
-            long length = 0;
-
-            try {
-                m_lock.WaitOne();
-
-                if (m_threadSafeDataChannels) {
-                    client = CloneConnection();
-                    client.Connect();
-                    client.SetWorkingDirectory(GetWorkingDirectory());
-                }
-                else {
-                    client = this;
-                }
-
-                client.SetDataType(type);
-                length = client.GetFileSize(path);
-                stream = client.OpenDataStream(string.Format("STOR {0}", path.GetFtpPath()), 0);
-
-                if (length > 0 && stream != null)
-                    stream.SetLength(length);
-            }
-            finally {
-                m_lock.ReleaseMutex();
-            }
-
-            return stream;
-        }
-
-        /// <summary>
-        /// Opens the specified file for writing
-        /// </summary>
-        /// <param name="path">Full or relative path of the file</param>
-        /// <param name="callback">Async callback</param>
-        /// <param name="state">State object</param>
-        /// <returns>IAsyncResult</returns>
-        /// <example><code source="..\Examples\BeginOpenWrite.cs" lang="cs" /></example>
-        public IAsyncResult BeginOpenWrite(string path, AsyncCallback callback, object state) {
-            return BeginOpenWrite(path, FtpDataType.Binary, callback, state);
-        }
-
-        delegate Stream AsyncOpenWrite(string path, FtpDataType type);
-
-        /// <summary>
-        /// Opens the specified file for writing
-        /// </summary>
-        /// <param name="path">Full or relative path of the file</param>
-        /// <param name="type">ASCII/Binary</param>
-        /// <param name="callback">Async callback</param>
-        /// <param name="state">State object</param>
-        /// <returns>IAsyncResult</returns>
-        /// <example><code source="..\Examples\BeginOpenWrite.cs" lang="cs" /></example>
-        public IAsyncResult BeginOpenWrite(string path, FtpDataType type, AsyncCallback callback, object state) {
-            AsyncOpenWrite func;
-            IAsyncResult ar;
-
-            ar = (func = new AsyncOpenWrite(OpenWrite)).BeginInvoke(path, type, callback, state);
-            lock (m_asyncmethods) {
-                m_asyncmethods.Add(ar, func);
-            }
-
-            return ar;
-        }
-
-        /// <summary>
-        /// Ends a call to BeginOpenWrite()
-        /// </summary>
-        /// <param name="ar">IAsyncResult returned from BeginOpenWrite()</param>
-        /// <returns>A writable stream</returns>
-        /// <example><code source="..\Examples\BeginOpenWrite.cs" lang="cs" /></example>
-        public Stream EndOpenWrite(IAsyncResult ar) {
-            return GetAsyncDelegate<AsyncOpenWrite>(ar).EndInvoke(ar);
-        }
-
-        /// <summary>
-        /// Opens the specified file to be appended to
-        /// </summary>
-        /// <param name="path">The full or relative path to the file to be opened</param>
-        /// <returns>A stream for writing to the file on the server</returns>
-        /// <example><code source="..\Examples\OpenAppend.cs" lang="cs" /></example>
-        public Stream OpenAppend(string path) {
-            return OpenAppend(path, FtpDataType.Binary);
-        }
-
-        /// <summary>
-        /// Opens the specified file to be appended to
-        /// </summary>
-        /// <param name="path">The full or relative path to the file to be opened</param>
-        /// <param name="type">ASCII/Binary</param>
-        /// <returns>A stream for writing to the file on the server</returns>
-        /// <example><code source="..\Examples\OpenAppend.cs" lang="cs" /></example>
-        public virtual Stream OpenAppend(string path, FtpDataType type) {
-            FtpClient client = null;
-            FtpDataStream stream = null;
-            long length = 0;
-
-            try {
-                m_lock.WaitOne();
-
-                if (m_threadSafeDataChannels) {
-                    client = CloneConnection();
-                    client.Connect();
-                    client.SetWorkingDirectory(GetWorkingDirectory());
-                }
-                else {
-                    client = this;
-                }
-
-                client.SetDataType(type);
-                length = client.GetFileSize(path);
-                stream = client.OpenDataStream(string.Format("APPE {0}", path.GetFtpPath()), 0);
-
-                if (length > 0 && stream != null) {
-                    stream.SetLength(length);
-                    stream.SetPosition(length);
-                }
-            }
-            finally {
-                m_lock.ReleaseMutex();
-            }
-
-            return stream;
-        }
-
-        /// <summary>
-        /// Opens the specified file for writing
-        /// </summary>
-        /// <param name="path">Full or relative path of the file</param>
-        /// <param name="callback">Async callback</param>
-        /// <param name="state">State object</param>
-        /// <returns>IAsyncResult</returns>
-        /// <example><code source="..\Examples\BeginOpenAppend.cs" lang="cs" /></example>
-        public IAsyncResult BeginOpenAppend(string path, AsyncCallback callback, object state) {
-            return BeginOpenAppend(path, FtpDataType.Binary, callback, state);
-        }
-
-        delegate Stream AsyncOpenAppend(string path, FtpDataType type);
-
-        /// <summary>
-        /// Opens the specified file for writing
-        /// </summary>
-        /// <param name="path">Full or relative path of the file</param>
-        /// <param name="type">ASCII/Binary</param>
-        /// <param name="callback">Async callback</param>
-        /// <param name="state">State object</param>
-        /// <returns>IAsyncResult</returns>
-        /// <example><code source="..\Examples\BeginOpenAppend.cs" lang="cs" /></example>
-        public IAsyncResult BeginOpenAppend(string path, FtpDataType type, AsyncCallback callback, object state) {
-            IAsyncResult ar;
-            AsyncOpenAppend func;
-
-            ar = (func = new AsyncOpenAppend(OpenAppend)).BeginInvoke(path, type, callback, state);
-            lock (m_asyncmethods) {
-                m_asyncmethods.Add(ar, func);
-            }
-
-            return ar;
-        }
-
-        /// <summary>
-        /// Ends a call to BeginOpenAppend()
-        /// </summary>
-        /// <param name="ar">IAsyncResult returned from BeginOpenWrite()</param>
-        /// <returns>A writable stream</returns>
-        /// <example><code source="..\Examples\BeginOpenAppend.cs" lang="cs" /></example>
-        public Stream EndOpenAppend(IAsyncResult ar) {
-            return GetAsyncDelegate<AsyncOpenAppend>(ar).EndInvoke(ar);
-        }
-
-        /// <summary>
-        /// Recursively dereferences a symbolic link. See the
-        /// MaximumDereferenceCount property for controlling
-        /// how deep this method will recurse before giving up.
-        /// </summary>
-        /// <param name="item">The symbolic link</param>
-        /// <returns>FtpListItem, null if the link can't be dereferenced</returns>
-        /// <example><code source="..\Examples\DereferenceLink.cs" lang="cs" /></example>
-        public FtpListItem DereferenceLink(FtpListItem item) {
-            return DereferenceLink(item, MaximumDereferenceCount);
-        }
-
-        /// <summary>
-        /// Recursively dereferences a symbolic link
-        /// </summary>
-        /// <param name="item">The symbolic link</param>
-        /// <param name="recMax">The maximum depth of recursion that can be performed before giving up.</param>
-        /// <returns>FtpListItem, null if the link can't be dereferenced</returns>
-        /// <example><code source="..\Examples\DereferenceLink.cs" lang="cs" /></example>
-        public FtpListItem DereferenceLink(FtpListItem item, int recMax) {
-            int count = 0;
-            return DereferenceLink(item, recMax, ref count);
-        }
-
-        /// <summary>
-        /// Derefence a FtpListItem object
-        /// </summary>
-        /// <param name="item">The item to derefence</param>
-        /// <param name="recMax">Maximum recursive calls</param>
-        /// <param name="count">Counter</param>
-        /// <returns>FtpListItem, null if the link can't be dereferenced</returns>
-        /// <example><code source="..\Examples\DereferenceLink.cs" lang="cs" /></example>
-        FtpListItem DereferenceLink(FtpListItem item, int recMax, ref int count) {
-            if (item.Type != FtpFileSystemObjectType.Link)
-                throw new FtpException("You can only derefernce a symbolic link. Please verify the item type is Link.");
-
-            if (item.LinkTarget == null)
-                throw new FtpException("The link target was null. Please check this before trying to dereference the link.");
-
-            foreach (FtpListItem obj in GetListing(item.LinkTarget.GetFtpDirectoryName(), FtpListOption.ForceList)) {
-                if (item.LinkTarget == obj.FullName) {
-                    if (obj.Type == FtpFileSystemObjectType.Link) {
-                        if (++count == recMax)
-                            return null;
-
-                        return DereferenceLink(obj, recMax, ref count);
-                    }
-
-                    if (HasFeature(FtpCapability.MDTM)) {
-                        DateTime modify = GetModifiedTime(obj.FullName);
-
-                        if (modify != DateTime.MinValue)
-                            obj.Modified = modify;
-                    }
-
-                    if (obj.Type == FtpFileSystemObjectType.File && obj.Size < 0 && HasFeature(FtpCapability.SIZE))
-                        obj.Size = GetFileSize(obj.FullName);
-
-                    return obj;
-                }
-            }
-
-            return null;
-        }
-
-        delegate FtpListItem AsyncDereferenceLink(FtpListItem item, int recMax);
-
-        /// <summary>
-        /// Derefence a FtpListItem object asynchronously
-        /// </summary>
-        /// <param name="item">The item to derefence</param>
-        /// <param name="recMax">Maximum recursive calls</param>
-        /// <param name="callback">AsyncCallback</param>
-        /// <param name="state">State Object</param>
-        /// <returns>IAsyncResult</returns>
-        /// <example><code source="..\Examples\BeginDereferenceLink.cs" lang="cs" /></example>
-        public IAsyncResult BeginDereferenceLink(FtpListItem item, int recMax, AsyncCallback callback, object state) {
-            IAsyncResult ar;
-            AsyncDereferenceLink func;
-
-            ar = (func = new AsyncDereferenceLink(DereferenceLink)).BeginInvoke(item, recMax, callback, state);
-            lock (m_asyncmethods) {
-                m_asyncmethods.Add(ar, func);
-            }
-
-            return ar;
-        }
-
-        /// <summary>
-        /// Derefence a FtpListItem object asynchronously. See the
-        /// MaximumDereferenceCount property for controlling
-        /// how deep this method will recurse before giving up.
-        /// </summary>
-        /// <param name="item">The item to derefence</param>
-        /// <param name="callback">AsyncCallback</param>
-        /// <param name="state">State Object</param>
-        /// <returns>IAsyncResult</returns>
-        /// <example><code source="..\Examples\BeginDereferenceLink.cs" lang="cs" /></example>
-        public IAsyncResult BeginDereferenceLink(FtpListItem item, AsyncCallback callback, object state) {
-            return BeginDereferenceLink(item, MaximumDereferenceCount, callback, state);
-        }
-
-        /// <summary>
-        /// Ends a call to BeginDereferenceLink
-        /// </summary>
-        /// <param name="ar">IAsyncResult</param>
-        /// <returns>FtpListItem, null if the link can't be dereferenced</returns>
-        /// <example><code source="..\Examples\BeginDereferenceLink.cs" lang="cs" /></example>
-        public FtpListItem EndDereferenceLink(IAsyncResult ar) {
-            return GetAsyncDelegate<AsyncDereferenceLink>(ar).EndInvoke(ar);
-        }
-
-        /// <summary>
-        /// Gets a file listing from the server. Each FtpListItem object returned
-        /// contains information about the file that was able to be retrieved. If
-        /// a DateTime property is equal to DateTime.MinValue then it means the 
-        /// date in question was not able to be retrieved. If the Size property
-        /// is equal to 0 then it means the size of the object could also not
-        /// be retrieved.
-        /// </summary>
-        /// <returns>An array of FtpListItem objects</returns>
-        /// <example><code source="..\Examples\GetListing.cs" lang="cs" /></example>
-        public FtpListItem[] GetListing() {
-            return GetListing(null);
-        }
-
-        /// <summary>
-        /// Gets a file listing from the server. Each FtpListItem object returned
-        /// contains information about the file that was able to be retrieved. If
-        /// a DateTime property is equal to DateTime.MinValue then it means the 
-        /// date in question was not able to be retrieved. If the Size property
-        /// is equal to 0 then it means the size of the object could also not
-        /// be retrieved.
-        /// </summary>
-        /// <param name="path">The path of the directory to list</param>
-        /// <returns>An array of FtpListItem objects</returns>
-        /// <example><code source="..\Examples\GetListing.cs" lang="cs" /></example>
-        public FtpListItem[] GetListing(string path) {
-            return GetListing(path, 0);
-        }
-
-        /// <summary>
-        /// Gets a file listing from the server. Each FtpListItem object returned
-        /// contains information about the file that was able to be retrieved. If
-        /// a DateTime property is equal to DateTime.MinValue then it means the 
-        /// date in question was not able to be retrieved. If the Size property
-        /// is equal to 0 then it means the size of the object could also not
-        /// be retrieved.
-        /// </summary>
-        /// <param name="path">The path of the directory to list</param>
-        /// <param name="options">Options that dictacte how a list is performed and what information is gathered.</param>
-        /// <returns>An array of FtpListItem objects</returns>
-        /// <example><code source="..\Examples\GetListing.cs" lang="cs" /></example>
-        public FtpListItem[] GetListing(string path, FtpListOption options) {
-            FtpListItem item = null;
-            List<FtpListItem> lst = new List<FtpListItem>();
-            List<string> rawlisting = new List<string>();
-            string listcmd = null;
-            string pwd = GetWorkingDirectory();
-            string buf = null;
-
-            // old path cleanup code
-            /*path = path.GetFtpPath();
-            if (path == null || path.GetFtpPath().Trim().Length == 0 || path.StartsWith(".")) {
-                if (pwd == null || pwd.Length == 0) // couldn't get the working directory
-                    path = "./";
-                else if (path.StartsWith("./"))
-                    path = string.Format("{0}/{1}", pwd, path.Remove(0, 2));
-                else
-                    path = pwd;
-            }*/
-
-            path = path.GetFtpPath();
-            if (path == null || path.Trim().Length == 0) {
-                if (pwd != null && pwd.Trim().Length > 0)
-                    path = pwd;
-                else
-                    path = "./";
-            }
-            else if (!path.StartsWith("/") && pwd != null && pwd.Trim().Length > 0) {
-                if (path.StartsWith("./"))
-                    path = path.Remove(0, 2);
-                path = string.Format("{0}/{1}", pwd, path).GetFtpPath();
-            }
-
-            // MLSD provides a machine parsable format with more
-            // accurate information than most of the UNIX long list
-            // formats which translates to more effcient file listings
-            // so always prefer MLSD over LIST unless the caller of this
-            // method overrides it with the ForceList option
-            if ((options & FtpListOption.ForceList) != FtpListOption.ForceList && HasFeature(FtpCapability.MLSD)) {
-                listcmd = "MLSD";
-            }
-            else {
-                if ((options & FtpListOption.UseLS) == FtpListOption.UseLS) {
-                    listcmd = "LS";
-                }
-                else if ((options & FtpListOption.NameList) == FtpListOption.NameList) {
-                    listcmd = "NLST";
-                }
-                else {
-                    if ((options & FtpListOption.AllFiles) == FtpListOption.AllFiles)
-                        listcmd = "LIST -a";
-                    else
-                        listcmd = "LIST";
-                }
-            }
-
-            try {
-                m_lock.WaitOne();
-
-                Execute("TYPE I");
-
-                // read in raw file listing
-                using (FtpDataStream stream = OpenDataStream(string.Format("{0} {1}", listcmd, path.GetFtpPath()), 0)) {
-                    try {
-                        while ((buf = stream.ReadLine(Encoding)) != null) {
-                            if (buf.Length > 0) {
-                                rawlisting.Add(buf);
-                                FtpTrace.WriteLine(buf);
-                            }
-                        }
-                    }
-                    finally {
-                        stream.Close();
-                    }
-                }
-            }
-            finally {
-                m_lock.ReleaseMutex();
-            }
-
-            for (int i = 0; i < rawlisting.Count; i++) {
-                buf = rawlisting[i];
-
-                if ((options & FtpListOption.NameList) == FtpListOption.NameList) {
-                    // if NLST was used we only have a file name so
-                    // there is nothing to parse.
-                    item = new FtpListItem() {
-                        FullName = buf
-                    };
-
-                    if (DirectoryExists(item.FullName))
-                        item.Type = FtpFileSystemObjectType.Directory;
-                    else
-                        item.Type = FtpFileSystemObjectType.File;
-
-                    lst.Add(item);
-                }
-                else {
-                    // if the next line in the listing starts with spaces
-                    // it is assumed to be a continuation of the current line
-                    if (i + 1 < rawlisting.Count && (rawlisting[i + 1].StartsWith("\t") || rawlisting[i + 1].StartsWith(" ")))
-                        buf += rawlisting[++i];
-
-                    item = FtpListItem.Parse(path, buf, Capabilities);
-                    // FtpListItem.Parse() returns null if the line
-                    // could not be parsed
-                    if (item != null)
-                        lst.Add(item);
-                    else
-                        FtpTrace.WriteLine("Failed to parse file listing: " + buf);
-                }
-
-                // load extended information that wasn't available if the list options flags say to do so.
-                if (item != null) {
-                    // try to dereference symbolic links if the appropriate list
-                    // option was passed
-                    if (item.Type == FtpFileSystemObjectType.Link && (options & FtpListOption.DerefLinks) == FtpListOption.DerefLinks) {
-                        item.LinkObject = DereferenceLink(item);
-                    }
-
-                    if ((options & FtpListOption.Modify) == FtpListOption.Modify && HasFeature(FtpCapability.MDTM)) {
-                        // if the modified date was not loaded or the modified date is more than a day in the future 
-                        // and the server supports the MDTM command, load the modified date.
-                        // most servers do not support retrieving the modified date
-                        // of a directory but we try any way.
-                        if (item.Modified == DateTime.MinValue || listcmd.StartsWith("LIST")) {
-                            DateTime modify;
-
-                            if (item.Type == FtpFileSystemObjectType.Directory)
-                                FtpTrace.WriteLine("Trying to retrieve modification time of a directory, some servers don't like this...");
-
-                            if ((modify = GetModifiedTime(item.FullName)) != DateTime.MinValue)
-                                item.Modified = modify;
-                        }
-                    }
-
-                    if ((options & FtpListOption.Size) == FtpListOption.Size && HasFeature(FtpCapability.SIZE)) {
-                        // if no size was parsed, the object is a file and the server
-                        // supports the SIZE command, then load the file size
-                        if (item.Size == -1) {
-                            if (item.Type != FtpFileSystemObjectType.Directory) {
-                                item.Size = GetFileSize(item.FullName);
-                            }
-                            else {
-                                item.Size = 0;
-                            }
-                        }
-                    }
-                }
-            }
-
-            return lst.ToArray();
-        }
-
-        /// <summary>
-        /// Gets a file listing from the server asynchronously
-        /// </summary>
-        /// <param name="callback">AsyncCallback method</param>
-        /// <param name="state">State object</param>
-        /// <returns>IAsyncResult</returns>
-        /// <example><code source="..\Examples\BeginGetListing.cs" lang="cs" /></example>
-        public IAsyncResult BeginGetListing(AsyncCallback callback, Object state) {
-            return BeginGetListing(null, callback, state);
-        }
-
-        /// <summary>
-        /// Gets a file listing from the server asynchronously
-        /// </summary>
-        /// <param name="path">The path to list</param>
-        /// <param name="callback">AsyncCallback method</param>
-        /// <param name="state">State object</param>
-        /// <returns>IAsyncResult</returns>
-        /// <example><code source="..\Examples\BeginGetListing.cs" lang="cs" /></example>
-        public IAsyncResult BeginGetListing(string path, AsyncCallback callback, Object state) {
-            return BeginGetListing(path, FtpListOption.Modify | FtpListOption.Size, callback, state);
-        }
-
-
-        delegate FtpListItem[] AsyncGetListing(string path, FtpListOption options);
-
-        /// <summary>
-        /// Gets a file listing from the server asynchronously
-        /// </summary>
-        /// <param name="path">The path to list</param>
-        /// <param name="options">Options that dictate how the list operation is performed</param>
-        /// <param name="callback">AsyncCallback method</param>
-        /// <param name="state">State object</param>
-        /// <returns>IAsyncResult</returns>
-        /// <example><code source="..\Examples\BeginGetListing.cs" lang="cs" /></example>
-        public IAsyncResult BeginGetListing(string path, FtpListOption options, AsyncCallback callback, Object state) {
-            IAsyncResult ar;
-            AsyncGetListing func;
-
-            ar = (func = new AsyncGetListing(GetListing)).BeginInvoke(path, options, callback, state);
-            lock (m_asyncmethods) {
-                m_asyncmethods.Add(ar, func);
-            }
-
-            return ar;
-        }
-
-        /// <summary>
-        /// Ends an asynchronous file listing
-        /// </summary>
-        /// <param name="ar">IAsyncResult return from BeginGetListing()</param>
-        /// <returns>An array of items retrieved in the listing</returns>
-        /// <example><code source="..\Examples\BeginGetListing.cs" lang="cs" /></example>
-        public FtpListItem[] EndGetListing(IAsyncResult ar) {
-            return GetAsyncDelegate<AsyncGetListing>(ar).EndInvoke(ar);
-        }
-
-        /// <summary>
-        /// Returns a file/directory listing using the NLST command.
-        /// </summary>
-        /// <returns>A string array of file and directory names if any were returned.</returns>
-        public string[] GetNameListing() {
-            return GetNameListing(null);
-        }
-
-        /// <summary>
-        /// Returns a file/directory listing using the NLST command.
-        /// </summary>
-        /// <param name="path">The path of the directory to list</param>
-        /// <returns>A string array of file and directory names if any were returned.</returns>
-        /// <example><code source="..\Examples\GetNameListing.cs" lang="cs" /></example>
-        public string[] GetNameListing(string path) {
-            List<string> lst = new List<string>();
-            string pwd = GetWorkingDirectory();
-
-            /*if (path == null || path.GetFtpPath().Trim().Length == 0 || path.StartsWith(".")) {
-                if (pwd == null || pwd.Length == 0) // couldn't get the working directory
-                    path = "./";
-                else if (path.StartsWith("./"))
-                    path = string.Format("{0}/{1}", pwd, path.Remove(0, 2));
-                else
-                    path = pwd;
-            }*/
-
-            path = path.GetFtpPath();
-            if (path == null || path.Trim().Length == 0) {
-                if (pwd != null && pwd.Trim().Length > 0)
-                    path = pwd;
-                else
-                    path = "./";
-            }
-            else if (!path.StartsWith("/") && pwd != null && pwd.Trim().Length > 0) {
-                if (path.StartsWith("./"))
-                    path = path.Remove(0, 2);
-                path = string.Format("{0}/{1}", pwd, path).GetFtpPath();
-            }
-
-            try {
-                m_lock.WaitOne();
-
-                // always get the file listing in binary
-                // to avoid any potential character translation
-                // problems that would happen if in ASCII.
-                Execute("TYPE I");
-
-                using (FtpDataStream stream = OpenDataStream(string.Format("NLST {0}", path.GetFtpPath()), 0)) {
-                    string buf;
-
-                    try {
-                        while ((buf = stream.ReadLine(Encoding)) != null)
-                            lst.Add(buf);
-                    }
-                    finally {
-                        stream.Close();
-                    }
-                }
-            }
-            finally {
-                m_lock.ReleaseMutex();
-            }
-
-            return lst.ToArray();
-        }
-
-        delegate string[] AsyncGetNameListing(string path);
-
-        /// <summary>
-        /// Asynchronously gets a list of file and directory names for the specified path.
-        /// </summary>
-        /// <param name="path">The path of the directory to list</param>
-        /// <param name="callback">Async Callback</param>
-        /// <param name="state">State object</param>
-        /// <returns>IAsyncResult</returns>
-        /// <example><code source="..\Examples\BeginGetNameListing.cs" lang="cs" /></example>
-        public IAsyncResult BeginGetNameListing(string path, AsyncCallback callback, object state) {
-            IAsyncResult ar;
-            AsyncGetNameListing func;
-
-            ar = (func = new AsyncGetNameListing(GetNameListing)).BeginInvoke(path, callback, state);
-            lock (m_asyncmethods) {
-                m_asyncmethods.Add(ar, func);
-            }
-
-            return ar;
-        }
-
-        /// <summary>
-        /// Asynchronously gets a list of file and directory names for the specified path.
-        /// </summary>
-        /// <param name="callback">Async Callback</param>
-        /// <param name="state">State object</param>
-        /// <returns>IAsyncResult</returns>
-        /// <example><code source="..\Examples\BeginGetNameListing.cs" lang="cs" /></example>
-        public IAsyncResult BeginGetNameListing(AsyncCallback callback, object state) {
-            return BeginGetNameListing(null, callback, state);
-        }
-
-        /// <summary>
-        /// Ends a call to BeginGetNameListing()
-        /// </summary>
-        /// <param name="ar">IAsyncResult object returned from BeginGetNameListing</param>
-        /// <returns>An array of file and directory names if any were returned.</returns>
-        /// <example><code source="..\Examples\BeginGetNameListing.cs" lang="cs" /></example>
-        public string[] EndGetNameListing(IAsyncResult ar) {
-            return GetAsyncDelegate<AsyncGetNameListing>(ar).EndInvoke(ar);
-        }
-
-        /// <summary>
-        /// Sets the data type of information sent over the data stream
-        /// </summary>
-        /// <param name="type">ASCII/Binary</param>
-        protected void SetDataType(FtpDataType type) {
-            FtpReply reply;
-
-            try {
-                m_lock.WaitOne();
-
-                switch (type) {
-                    case FtpDataType.ASCII:
-                        if (!(reply = Execute("TYPE A")).Success)
-                            throw new FtpCommandException(reply);
-                        /*if (!(reply = Execute("STRU R")).Success)
-                            FtpTrace.WriteLine(reply.Message);*/
-                        break;
-                    case FtpDataType.Binary:
-                        if (!(reply = Execute("TYPE I")).Success)
-                            throw new FtpCommandException(reply);
-                        /*if (!(reply = Execute("STRU F")).Success)
-                            FtpTrace.WriteLine(reply.Message);*/
-                        break;
-                    default:
-                        throw new FtpException("Unsupported data type: " + type.ToString());
-                }
-            }
-            finally {
-                m_lock.ReleaseMutex();
-            }
-        }
-
-        delegate void AsyncSetDataType(FtpDataType type);
-
-        /// <summary>
-        /// Asynchronously sets the data type on the server
-        /// </summary>
-        /// <param name="type">ASCII/Binary</param>
-        /// <param name="callback">Async callback</param>
-        /// <param name="state">State object</param>
-        /// <returns>IAsyncResult</returns>
-        protected IAsyncResult BeginSetDataType(FtpDataType type, AsyncCallback callback, object state) {
-            IAsyncResult ar;
-            AsyncSetDataType func;
-
-            ar = (func = new AsyncSetDataType(SetDataType)).BeginInvoke(type, callback, state);
-            lock (m_asyncmethods) {
-                m_asyncmethods.Add(ar, func);
-            }
-
-            return ar;
-        }
-
-        /// <summary>
-        /// Ends a call to BeginSetDataType()
-        /// </summary>
-        /// <param name="ar">IAsyncResult returned from BeginSetDataType()</param>
-        protected void EndSetDataType(IAsyncResult ar) {
-            GetAsyncDelegate<AsyncSetDataType>(ar).EndInvoke(ar);
-        }
-
-        /// <summary>
-        /// Sets the work directory on the server
-        /// </summary>
-        /// <param name="path">The path of the directory to change to</param>
-        /// <example><code source="..\Examples\SetWorkingDirectory.cs" lang="cs" /></example>
-        public void SetWorkingDirectory(string path) {
-            FtpReply reply;
-            string ftppath = path.GetFtpPath();
-
-            if (ftppath == "." || ftppath == "./")
-                return;
-
-            try {
-                m_lock.WaitOne();
-
-                if (!(reply = Execute("CWD {0}", ftppath)).Success)
-                    throw new FtpCommandException(reply);
-            }
-            finally {
-                m_lock.ReleaseMutex();
-            }
-        }
-
-        delegate void AsyncSetWorkingDirectory(string path);
-
-        /// <summary>
-        /// Asynchronously changes the working directory on the server
-        /// </summary>
-        /// <param name="path">The directory to change to</param>
-        /// <param name="callback">Async Callback</param>
-        /// <param name="state">State object</param>
-        /// <returns>IAsyncResult</returns>
-        /// <example><code source="..\Examples\BeginSetWorkingDirectory.cs" lang="cs" /></example>
-        public IAsyncResult BeginSetWorkingDirectory(string path, AsyncCallback callback, object state) {
-            IAsyncResult ar;
-            AsyncSetWorkingDirectory func;
-
-            ar = (func = new AsyncSetWorkingDirectory(SetWorkingDirectory)).BeginInvoke(path, callback, state);
-            lock (m_asyncmethods) {
-                m_asyncmethods.Add(ar, func);
-            }
-
-            return ar;
-        }
-
-        /// <summary>
-        /// Ends asynchronous directory change
-        /// </summary>
-        /// <param name="ar">IAsyncResult returned from BeginSetWorkingDirectory</param>
-        /// <example><code source="..\Examples\BeginSetWorkingDirectory.cs" lang="cs" /></example>
-        public void EndSetWorkingDirectory(IAsyncResult ar) {
-            GetAsyncDelegate<AsyncSetWorkingDirectory>(ar).EndInvoke(ar);
-        }
-
-        /// <summary>
-        /// Gets the current working directory
-        /// </summary>
-        /// <returns>The current working directory, ./ if the response couldn't be parsed.</returns>
-        /// <example><code source="..\Examples\GetWorkingDirectory.cs" lang="cs" /></example>
-        public string GetWorkingDirectory() {
-            FtpReply reply;
-            Match m;
-
-            try {
-                m_lock.WaitOne();
-
-                if (!(reply = Execute("PWD")).Success)
-                    throw new FtpCommandException(reply);
-            }
-            finally {
-                m_lock.ReleaseMutex();
-            }
-
-            if ((m = Regex.Match(reply.Message, "\"(?<pwd>.*)\"")).Success) {
-                return m.Groups["pwd"].Value;
-            }
-
-            // check for MODCOMP ftp path mentioned in forums: https://netftp.codeplex.com/discussions/444461
-            if ((m = Regex.Match(reply.Message, "PWD = (?<pwd>.*)")).Success) {
-                return m.Groups["pwd"].Value;
-            }
-
-            FtpTrace.WriteLine("Failed to parse working directory from: " + reply.Message);
-
-            return "./";
-        }
-
-        delegate string AsyncGetWorkingDirectory();
-
-        /// <summary>
-        /// Asynchronously retrieves the working directory
-        /// </summary>
-        /// <param name="callback">Async callback</param>
-        /// <param name="state">State object</param>
-        /// <returns>IAsyncResult</returns>
-        /// <example><code source="..\Examples\BeginGetWorkingDirectory.cs" lang="cs" /></example>
-        public IAsyncResult BeginGetWorkingDirectory(AsyncCallback callback, object state) {
-            IAsyncResult ar;
-            AsyncGetWorkingDirectory func;
-
-            ar = (func = new AsyncGetWorkingDirectory(GetWorkingDirectory)).BeginInvoke(callback, state);
-            lock (m_asyncmethods) {
-                m_asyncmethods.Add(ar, func);
-            }
-
-            return ar;
-        }
-
-        /// <summary>
-        /// Ends an asynchronous call to retrieve the working directory
-        /// </summary>
-        /// <param name="ar">IAsyncResult returned from BeginGetWorkingDirectory</param>
-        /// <returns>The current working directory</returns>
-        /// <example><code source="..\Examples\BeginGetWorkingDirectory.cs" lang="cs" /></example>
-        public string EndGetWorkingDirectory(IAsyncResult ar) {
-            return GetAsyncDelegate<AsyncGetWorkingDirectory>(ar).EndInvoke(ar);
-        }
-
-        /// <summary>
-        /// Gets the size of the file
-        /// </summary>
-        /// <param name="path">The full or relative path of the file</param>
-        /// <returns>-1 if the command fails, otherwise the file size</returns>
-        /// <example><code source="..\Examples\GetFileSize.cs" lang="cs" /></example>
-        public virtual long GetFileSize(string path) {
-            FtpReply reply;
-            long length = 0;
-
-            try {
-                m_lock.WaitOne();
-
-                if (!(reply = Execute("SIZE {0}", path.GetFtpPath())).Success)
-                    return -1;
-
-                if (!long.TryParse(reply.Message, out length))
-                    return -1;
-            }
-            finally {
-                m_lock.ReleaseMutex();
-            }
-
-            return length;
-        }
-
-        delegate long AsyncGetFileSize(string path);
-
-        /// <summary>
-        /// Asynchronously retrieve the size of the specified file
-        /// </summary>
-        /// <param name="path">The full or relative path of the file</param>
-        /// <param name="callback">Async callback</param>
-        /// <param name="state">State object</param>
-        /// <returns>IAsyncResult</returns>
-        /// <example><code source="..\Examples\BeginGetFileSize.cs" lang="cs" /></example>
-        public IAsyncResult BeginGetFileSize(string path, AsyncCallback callback, object state) {
-            IAsyncResult ar;
-            AsyncGetFileSize func;
-
-            ar = (func = new AsyncGetFileSize(GetFileSize)).BeginInvoke(path, callback, state);
-            lock (m_asyncmethods) {
-                m_asyncmethods.Add(ar, func);
-            }
-
-            return ar;
-        }
-
-        /// <summary>
-        /// Ends a call to BeginGetFileSize()
-        /// </summary>
-        /// <param name="ar">IAsyncResult returned from BeginGetFileSize</param>
-        /// <returns>The size of the file, -1 if there was a problem.</returns>
-        /// <example><code source="..\Examples\BeginGetFileSize.cs" lang="cs" /></example>
-        public long EndGetFileSize(IAsyncResult ar) {
-            return GetAsyncDelegate<AsyncGetFileSize>(ar).EndInvoke(ar);
-        }
-
-        /// <summary>
-        /// Gets the modified time of the file
-        /// </summary>
-        /// <param name="path">The full path to the file</param>
-        /// <returns>The modified time, DateTime.MinValue if there was a problem</returns>
-        /// <example><code source="..\Examples\GetModifiedTime.cs" lang="cs" /></example>
-        public virtual DateTime GetModifiedTime(string path) {
-            DateTime modify = DateTime.MinValue;
-            FtpReply reply;
-
-            try {
-                m_lock.WaitOne();
-
-                if ((reply = Execute("MDTM {0}", path.GetFtpPath())).Success)
-                    modify = reply.Message.GetFtpDate(DateTimeStyles.AssumeUniversal);
-            }
-            finally {
-                m_lock.ReleaseMutex();
-            }
-
-            return modify;
-        }
-
-        delegate DateTime AsyncGetModifiedTime(string path);
-
-        /// <summary>
-        /// Gets the modified time of the file
-        /// </summary>
-        /// <param name="path">The full path to the file</param>
-        /// <param name="callback">Async callback</param>
-        /// <param name="state">State object</param>
-        /// <returns>IAsyncResult</returns>
-        /// <example><code source="..\Examples\BeginGetModifiedTime.cs" lang="cs" /></example>
-        public IAsyncResult BeginGetModifiedTime(string path, AsyncCallback callback, object state) {
-            IAsyncResult ar;
-            AsyncGetModifiedTime func;
-
-            ar = (func = new AsyncGetModifiedTime(GetModifiedTime)).BeginInvoke(path, callback, state);
-            lock (m_asyncmethods) {
-                m_asyncmethods.Add(ar, func);
-            }
-
-            return ar;
-        }
-
-        /// <summary>
-        /// Ends a call to BeginGetModifiedTime()
-        /// </summary>
-        /// <param name="ar">IAsyncResult returned from BeginGetModifiedTime()</param>
-        /// <returns>The modified time, DateTime.MinValue if there was a problem</returns>
-        /// <example><code source="..\Examples\BeginGetModifiedTime.cs" lang="cs" /></example>
-        public DateTime EndGetModifiedTime(IAsyncResult ar) {
-            return GetAsyncDelegate<AsyncGetModifiedTime>(ar).EndInvoke(ar);
-        }
-
-        /// <summary>
-        /// Deletes a file on the server
-        /// </summary>
-        /// <param name="path">The full or relative path to the file</param>
-        /// <example><code source="..\Examples\DeleteFile.cs" lang="cs" /></example>
-        public void DeleteFile(string path) {
-            FtpReply reply;
-
-            try {
-                m_lock.WaitOne();
-
-                if (!(reply = Execute("DELE {0}", path.GetFtpPath())).Success)
-                    throw new FtpCommandException(reply);
-            }
-            finally {
-                m_lock.ReleaseMutex();
-            }
-        }
-
-        delegate void AsyncDeleteFile(string path);
-
-        /// <summary>
-        /// Asynchronously deletes a file from the server
-        /// </summary>
-        /// <param name="path">The full or relative path to the file</param>
-        /// <param name="callback">Async callback</param>
-        /// <param name="state">State object</param>
-        /// <returns>IAsyncResult</returns>
-        /// <example><code source="..\Examples\BeginDeleteFile.cs" lang="cs" /></example>
-        public IAsyncResult BeginDeleteFile(string path, AsyncCallback callback, object state) {
-            IAsyncResult ar;
-            AsyncDeleteFile func;
-
-            ar = (func = new AsyncDeleteFile(DeleteFile)).BeginInvoke(path, callback, state);
-            lock (m_asyncmethods) {
-                m_asyncmethods.Add(ar, func);
-            }
-
-            return ar;
-        }
-
-        /// <summary>
-        /// Ends a call to BeginDeleteFile
-        /// </summary>
-        /// <param name="ar">IAsyncResult returned from BeginDeleteFile</param>
-        /// <example><code source="..\Examples\BeginDeleteFile.cs" lang="cs" /></example>
-        public void EndDeleteFile(IAsyncResult ar) {
-            GetAsyncDelegate<AsyncDeleteFile>(ar).EndInvoke(ar);
-        }
-
-        /// <summary>
-        /// Deletes the specified directory on the server.
-        /// </summary>
-        /// <param name="path">The full or relative path of the directory to delete</param>
-        /// <example><code source="..\Examples\DeleteDirectory.cs" lang="cs" /></example>
-        public void DeleteDirectory(string path) {
-            DeleteDirectory(path, false);
-        }
-
-        /// <summary>
-        /// Delets the specified directory on the server
-        /// </summary>
-        /// <param name="path">The full or relative path of the directory to delete</param>
-        /// <param name="force">If the directory is not empty, remove its contents</param>
-        /// <example><code source="..\Examples\DeleteDirectory.cs" lang="cs" /></example>
-        public void DeleteDirectory(string path, bool force) {
-            DeleteDirectory(path, force, 0);
-        }
-
-        /// <summary>
-        /// Deletes the specified directory on the server
-        /// </summary>
-        /// <param name="path">The full or relative path of the directory to delete</param>
-        /// <param name="force">If the directory is not empty, remove its contents</param>
-        /// <param name="options">FtpListOptions for controlling how the directory
-        /// contents are retrieved with the force option is true. If you experience problems
-        /// the file listing can be fine tuned through this parameter.</param>
-        /// <example><code source="..\Examples\DeleteDirectory.cs" lang="cs" /></example>
-        public void DeleteDirectory(string path, bool force, FtpListOption options) {
-            FtpReply reply;
-            string ftppath = path.GetFtpPath();
-
-            try {
-                m_lock.WaitOne();
-
-                if (force) {
-                    foreach (FtpListItem item in GetListing(path, options)) {
-                        switch (item.Type) {
-                            case FtpFileSystemObjectType.File:
-                                DeleteFile(item.FullName);
-                                break;
-                            case FtpFileSystemObjectType.Directory:
-                                DeleteDirectory(item.FullName, true, options);
-                                break;
-                            default:
-                                throw new FtpException("Don't know how to delete object type: " + item.Type);
-                        }
-                    }
-                }
-
-                // can't delete the working directory and
-                // can't delete the server root.
-                if (ftppath == "." || ftppath == "./" || ftppath == "/")
-                    return;
-
-                if (!(reply = Execute("RMD {0}", ftppath)).Success)
-                    throw new FtpCommandException(reply);
-            }
-            finally {
-                m_lock.ReleaseMutex();
-            }
-        }
-
-        delegate void AsyncDeleteDirectory(string path, bool force, FtpListOption options);
-
-        /// <summary>
-        /// Asynchronously removes a directory from the server
-        /// </summary>
-        /// <param name="path">The full or relative path of the directory to delete</param>
-        /// <param name="callback">Async callback</param>
-        /// <param name="state">State object</param>
-        /// <returns>IAsyncResult</returns>
-        /// <example><code source="..\Examples\BeginDeleteDirectory.cs" lang="cs" /></example>
-        public IAsyncResult BeginDeleteDirectory(string path, AsyncCallback callback, object state) {
-            return BeginDeleteDirectory(path, true, 0, callback, state);
-        }
-
-        /// <summary>
-        /// Asynchronously removes a directory from the server
-        /// </summary>
-        /// <param name="path">The full or relative path of the directory to delete</param>
-        /// <param name="force">If the directory is not empty, remove its contents</param>
-        /// <param name="callback">Async callback</param>
-        /// <param name="state">State object</param>
-        /// <returns>IAsyncResult</returns>
-        /// <example><code source="..\Examples\BeginDeleteDirectory.cs" lang="cs" /></example>
-        public IAsyncResult BeginDeleteDirectory(string path, bool force, AsyncCallback callback, object state) {
-            return BeginDeleteDirectory(path, force, 0, callback, state);
-        }
-
-        /// <summary>
-        /// Asynchronously removes a directory from the server
-        /// </summary>
-        /// <param name="path">The full or relative path of the directory to delete</param>
-        /// <param name="force">If the directory is not empty, remove its contents</param>
-        /// <param name="options">FtpListOptions for controlling how the directory
-        /// contents are retrieved with the force option is true. If you experience problems
-        /// the file listing can be fine tuned through this parameter.</param>
-        /// <param name="callback">Async callback</param>
-        /// <param name="state">State object</param>
-        /// <returns>IAsyncResult</returns>
-        /// <example><code source="..\Examples\BeginDeleteDirectory.cs" lang="cs" /></example>
-        public IAsyncResult BeginDeleteDirectory(string path, bool force, FtpListOption options, AsyncCallback callback, object state) {
-            AsyncDeleteDirectory func;
-            IAsyncResult ar;
-
-            ar = (func = new AsyncDeleteDirectory(DeleteDirectory)).BeginInvoke(path, force, options, callback, state);
-            lock (m_asyncmethods) {
-                m_asyncmethods.Add(ar, func);
-            }
-
-            return ar;
-        }
-
-        /// <summary>
-        /// Ends a call to BeginDeleteDirectory()
-        /// </summary>
-        /// <param name="ar">IAsyncResult returned from BeginDeleteDirectory</param>
-        /// <example><code source="..\Examples\BeginDeleteDirectory.cs" lang="cs" /></example>
-        public void EndDeleteDirectory(IAsyncResult ar) {
-            GetAsyncDelegate<AsyncDeleteDirectory>(ar).EndInvoke(ar);
-        }
-
-        /// <summary>
-        /// Tests if the specified directory exists on the server. This
-        /// method works by trying to change the working directory to
-        /// the path specified. If it succeeds, the directory is changed
-        /// back to the old working directory and true is returned. False
-        /// is returned otherwise and since the CWD failed it is assumed
-        /// the working directory is still the same.
-        /// </summary>
-        /// <param name="path">The path of the directory</param>
-        /// <returns>True if it exists, false otherwise.</returns>
-        /// <example><code source="..\Examples\DirectoryExists.cs" lang="cs" /></example>
-        public bool DirectoryExists(string path) {
-            string pwd;
-            string ftppath = path.GetFtpPath();
-
-            if (ftppath == "." || ftppath == "./" || ftppath == "/")
-                return true;
-
-            try {
-                m_lock.WaitOne();
-                pwd = GetWorkingDirectory();
-
-                if (Execute("CWD {0}", ftppath).Success) {
-                    FtpReply reply = Execute("CWD {0}", pwd.GetFtpPath());
-
-                    if (!reply.Success)
-                        throw new FtpException("DirectoryExists(): Failed to restore the working directory.");
-
-                    return true;
-                }
-            }
-            finally {
-                m_lock.ReleaseMutex();
-            }
-
-            return false;
-        }
-
-        delegate bool AsyncDirectoryExists(string path);
-
-        /// <summary>
-        /// Checks if a directory exists on the server asynchronously.
-        /// </summary>
-        /// <returns>IAsyncResult</returns>
-        /// <param name='path'>The full or relative path of the directory to check for</param>
-        /// <param name='callback'>Async callback</param>
-        /// <param name='state'>State object</param>
-        /// <example><code source="..\Examples\BeginDirectoryExists.cs" lang="cs" /></example>
-        public IAsyncResult BeginDirectoryExists(string path, AsyncCallback callback, object state) {
-            AsyncDirectoryExists func;
-            IAsyncResult ar;
-
-            ar = (func = new AsyncDirectoryExists(DirectoryExists)).BeginInvoke(path, callback, state);
-            lock (m_asyncmethods) {
-                m_asyncmethods.Add(ar, func);
-            }
-
-            return ar;
-        }
-
-        /// <summary>
-        /// Ends a call to BeginDirectoryExists
-        /// </summary>
-        /// <param name="ar">IAsyncResult returned from BeginDirectoryExists</param>
-        /// <returns>True if the directory exists. False otherwise.</returns>
-        /// <example><code source="..\Examples\BeginDirectoryExists.cs" lang="cs" /></example>
-        public bool EndDirectoryExists(IAsyncResult ar) {
-            return GetAsyncDelegate<AsyncDirectoryExists>(ar).EndInvoke(ar);
-        }
-
-        /// <summary>
-        /// Checks if a file exsts on the server by taking a 
-        /// file listing of the parent directory in the path
-        /// and comparing the results the path supplied.
-        /// </summary>
-        /// <param name="path">The full or relative path to the file</param>
-        /// <returns>True if the file exists</returns>
-        /// <example><code source="..\Examples\FileExists.cs" lang="cs" /></example>
-        public bool FileExists(string path) {
-            return FileExists(path, 0);
-        }
-
-        /// <summary>
-        /// Checks if a file exsts on the server by taking a 
-        /// file listing of the parent directory in the path
-        /// and comparing the results the path supplied.
-        /// </summary>
-        /// <param name="path">The full or relative path to the file</param>
-        /// <param name="options">Options for controling the file listing used to
-        /// determine if the file exists.</param>
-        /// <returns>True if the file exists</returns>
-        /// <example><code source="..\Examples\FileExists.cs" lang="cs" /></example>
-        public bool FileExists(string path, FtpListOption options) {
-            string dirname = path.GetFtpDirectoryName();
-
-            try {
-                m_lock.WaitOne();
-
-                if (!DirectoryExists(dirname))
-                    return false;
-
-                foreach (FtpListItem item in GetListing(dirname, options))
-                    if (item.Type == FtpFileSystemObjectType.File && item.Name == path.GetFtpFileName())
-                        return true;
-            }
-            finally {
-                m_lock.ReleaseMutex();
-            }
-
-            return false;
-        }
-
-        delegate bool AsyncFileExists(string path, FtpListOption options);
-
-        /// <summary>
-        /// Checks if a file exsts on the server by taking a 
-        /// file listing of the parent directory in the path
-        /// and comparing the results the path supplied.
-        /// </summary>
-        /// <param name="path">The full or relative path to the file</param>
-        /// <param name="callback">Async callback</param>
-        /// <param name="state">State object</param>
-        /// <returns>IAsyncResult</returns>
-        /// <example><code source="..\Examples\BeginFileExists.cs" lang="cs" /></example>
-        public IAsyncResult BeginFileExists(string path, AsyncCallback callback, object state) {
-            return BeginFileExists(path, 0, callback, state);
-        }
-
-        /// <summary>
-        /// Checks if a file exsts on the server by taking a 
-        /// file listing of the parent directory in the path
-        /// and comparing the results the path supplied.
-        /// </summary>
-        /// <param name="path">The full or relative path to the file</param>
-        /// <param name="options">Options for controling the file listing used to
-        /// determine if the file exists.</param>
-        /// <param name="callback">Async callback</param>
-        /// <param name="state">State object</param>
-        /// <returns>IAsyncResult</returns>
-        /// <example><code source="..\Examples\BeginFileExists.cs" lang="cs" /></example>
-        public IAsyncResult BeginFileExists(string path, FtpListOption options, AsyncCallback callback, object state) {
-            AsyncFileExists func;
-            IAsyncResult ar;
-
-            ar = (func = new AsyncFileExists(FileExists)).BeginInvoke(path, options, callback, state);
-            lock (m_asyncmethods) {
-                m_asyncmethods.Add(ar, func);
-            }
-
-            return ar;
-        }
-
-        /// <summary>
-        /// Ends a call to BeginFileExists
-        /// </summary>
-        /// <param name="ar">IAsyncResult returned from BeginFileExists</param>
-        /// <returns>True if the file exists</returns>
-        /// <example><code source="..\Examples\BeginFileExists.cs" lang="cs" /></example>
-        public bool EndFileExists(IAsyncResult ar) {
-            return GetAsyncDelegate<AsyncFileExists>(ar).EndInvoke(ar);
-        }
-
-        /// <summary>
-        /// Creates a directory on the server. If the preceding
-        /// directories do not exist they are created.
-        /// </summary>
-        /// <param name="path">The full or relative path to the new directory</param>
-        /// <example><code source="..\Examples\CreateDirectory.cs" lang="cs" /></example>
-        public void CreateDirectory(string path) {
-            CreateDirectory(path, true);
-        }
-
-        /// <summary>
-        /// Creates a directory on the server
-        /// </summary>
-        /// <param name="path">The full or relative path to the directory to create</param>
-        /// <param name="force">Try to force all non-existant pieces of the path to be created</param>
-        /// <example><code source="..\Examples\CreateDirectory.cs" lang="cs" /></example>
-        public void CreateDirectory(string path, bool force) {
-            FtpReply reply;
-            string ftppath = path.GetFtpPath();
-
-            if (ftppath == "." || ftppath == "./" || ftppath == "/")
-                return;
-
-            try {
-                m_lock.WaitOne();
-
-                path = path.GetFtpPath().TrimEnd('/');
-
-                if (force && !DirectoryExists(path.GetFtpDirectoryName())) {
-                    FtpTrace.WriteLine(string.Format(
-                        "CreateDirectory(\"{0}\", {1}): Create non-existent parent: {2}",
-                        path, force, path.GetFtpDirectoryName()));
-                    CreateDirectory(path.GetFtpDirectoryName(), true);
-                }
-                else if (DirectoryExists(path))
-                    return;
-
-                FtpTrace.WriteLine(string.Format("CreateDirectory(\"{0}\", {1})",
-                    ftppath, force));
-
-                if (!(reply = Execute("MKD {0}", ftppath)).Success)
-                    throw new FtpCommandException(reply);
-            }
-            finally {
-                m_lock.ReleaseMutex();
-            }
-        }
-
-        delegate void AsyncCreateDirectory(string path, bool force);
-
-        /// <summary>
-        /// Creates a directory asynchronously
-        /// </summary>
-        /// <param name="path">The full or relative path to the directory to create</param>
-        /// <param name="callback">Async callback</param>
-        /// <param name="state">State object</param>
-        /// <returns>IAsyncResult</returns>
-        /// <example><code source="..\Examples\BeginCreateDirectory.cs" lang="cs" /></example>
-        public IAsyncResult BeginCreateDirectory(string path, AsyncCallback callback, object state) {
-            return BeginCreateDirectory(path, true, callback, state);
-        }
-
-        /// <summary>
-        /// Creates a directory asynchronously
-        /// </summary>
-        /// <param name="path">The full or relative path to the directory to create</param>
-        /// <param name="force">Try to create the whole path if the preceding directories do not exist</param>
-        /// <param name="callback">Async callback</param>
-        /// <param name="state">State object</param>
-        /// <returns>IAsyncResult</returns>
-        /// <example><code source="..\Examples\BeginCreateDirectory.cs" lang="cs" /></example>
-        public IAsyncResult BeginCreateDirectory(string path, bool force, AsyncCallback callback, object state) {
-            AsyncCreateDirectory func;
-            IAsyncResult ar;
-
-            ar = (func = new AsyncCreateDirectory(CreateDirectory)).BeginInvoke(path, force, callback, state);
-            lock (m_asyncmethods) {
-                m_asyncmethods.Add(ar, func);
-            }
-
-            return ar;
-        }
-
-        /// <summary>
-        /// Ends a call to BeginCreateDirectory
-        /// </summary>
-        /// <param name="ar">IAsyncResult returned from BeginCreateDirectory</param>
-        /// <example><code source="..\Examples\BeginCreateDirectory.cs" lang="cs" /></example>
-        public void EndCreateDirectory(IAsyncResult ar) {
-            GetAsyncDelegate<AsyncCreateDirectory>(ar).EndInvoke(ar);
-        }
-
-        /// <summary>
-        /// Renames an object on the remote file system.
-        /// </summary>
-        /// <param name="path">The full or relative path to the object</param>
-        /// <param name="dest">The old or new full or relative path including the new name of the object</param>
-        /// <example><code source="..\Examples\Rename.cs" lang="cs" /></example>
-        public void Rename(string path, string dest) {
-            FtpReply reply;
-
-            try {
-                m_lock.WaitOne();
-
-                if (!(reply = Execute("RNFR {0}", path.GetFtpPath())).Success)
-                    throw new FtpCommandException(reply);
-
-                if (!(reply = Execute("RNTO {0}", dest.GetFtpPath())).Success)
-                    throw new FtpCommandException(reply);
-            }
-            finally {
-                m_lock.ReleaseMutex();
-            }
-        }
-
-        delegate void AsyncRename(string path, string dest);
-
-        /// <summary>
-        /// Asynchronously renames an object on the server
-        /// </summary>
-        /// <param name="path">The full or relative path to the object</param>
-        /// <param name="dest">The old or new full or relative path including the new name of the object</param>
-        /// <param name="callback">Async callback</param>
-        /// <param name="state">State object</param>
-        /// <returns>IAsyncResult</returns>
-        /// <example><code source="..\Examples\BeginRename.cs" lang="cs" /></example>
-        public IAsyncResult BeginRename(string path, string dest, AsyncCallback callback, object state) {
-            AsyncRename func;
-            IAsyncResult ar;
-
-            ar = (func = new AsyncRename(Rename)).BeginInvoke(path, dest, callback, state);
-            lock (m_asyncmethods) {
-                m_asyncmethods.Add(ar, func);
-            }
-
-            return ar;
-        }
-
-        /// <summary>
-        /// Ends a call to BeginRename
-        /// </summary>
-        /// <param name="ar">IAsyncResult returned from BeginRename</param>
-        /// <example><code source="..\Examples\BeginRename.cs" lang="cs" /></example>
-        public void EndRename(IAsyncResult ar) {
-            GetAsyncDelegate<AsyncRename>(ar).EndInvoke(ar);
-        }
-
-        /// <summary>
-        /// Gets the currently selected hash algorith for the HASH
-        /// command. This feature is experimental. See this link
-        /// for details:
-        /// http://tools.ietf.org/html/draft-bryan-ftpext-hash-02
-        /// </summary>
-        /// <returns>The FtpHashType flag or FtpHashType.NONE if there was a problem.</returns>
-        /// <example><code source="..\Examples\GetHashAlgorithm.cs" lang="cs" /></example>
-        public FtpHashAlgorithm GetHashAlgorithm() {
-            FtpReply reply;
-            FtpHashAlgorithm type = FtpHashAlgorithm.NONE;
-
-            try {
-                m_lock.WaitOne();
-
-                if ((reply = Execute("OPTS HASH")).Success) {
-                    switch (reply.Message) {
-                        case "SHA-1":
-                            type = FtpHashAlgorithm.SHA1;
-                            break;
-                        case "SHA-256":
-                            type = FtpHashAlgorithm.SHA256;
-                            break;
-                        case "SHA-512":
-                            type = FtpHashAlgorithm.SHA512;
-                            break;
-                        case "MD5":
-                            type = FtpHashAlgorithm.MD5;
-                            break;
-                    }
-                }
-            }
-            finally {
-                m_lock.ReleaseMutex();
-            }
-
-            return type;
-        }
-
-        delegate FtpHashAlgorithm AsyncGetHashAlgorithm();
-
-        /// <summary>
-        /// Asynchronously get the hash algorithm being used by the HASH command.
-        /// </summary>
-        /// <param name="callback">Async callback</param>
-        /// <param name="state">State object</param>
-        /// <returns>IAsyncResult</returns>
-        public IAsyncResult BeginGetHashAlgorithm(AsyncCallback callback, object state) {
-            AsyncGetHashAlgorithm func;
-            IAsyncResult ar;
-
-            ar = (func = new AsyncGetHashAlgorithm(GetHashAlgorithm)).BeginInvoke(callback, state);
-            lock (m_asyncmethods) {
-                m_asyncmethods.Add(ar, func);
-            }
-
-            return ar;
-        }
-
-        /// <summary>
-        /// Ends a call to BeginGetHashAlgorithm
-        /// </summary>
-        /// <param name="ar">IAsyncResult returned from BeginGetHashAlgorithm</param>
-        public FtpHashAlgorithm EndGetHashAlgorithm(IAsyncResult ar) {
-            return GetAsyncDelegate<AsyncGetHashAlgorithm>(ar).EndInvoke(ar);
-        }
-
-        /// <summary>
-        /// Tells the server which hash algorith to use
-        /// for the HASH command. If you specifiy an 
-        /// algorithm not listed in FtpClient.HashTypes
-        /// a NotImplemented() exectpion will be thrown
-        /// so be sure to query that list of Flags before
-        /// selecting a hash algorithm. Support for the
-        /// HASH command is experimental. Please see
-        /// the following link for more details:
-        /// http://tools.ietf.org/html/draft-bryan-ftpext-hash-02
-        /// </summary>
-        /// <param name="type">Hash Algorithm</param>
-        /// <example><code source="..\Examples\SetHashAlgorithm.cs" lang="cs" /></example>
-        public void SetHashAlgorithm(FtpHashAlgorithm type) {
-            FtpReply reply;
-            string algorithm;
-
-            try {
-                m_lock.WaitOne();
-
-                if ((HashAlgorithms & type) != type)
-                    throw new NotImplementedException(string.Format("The hash algorithm {0} was not advertised by the server.", type.ToString()));
-
-                switch (type) {
-                    case FtpHashAlgorithm.SHA1:
-                        algorithm = "SHA-1";
-                        break;
-                    case FtpHashAlgorithm.SHA256:
-                        algorithm = "SHA-256";
-                        break;
-                    case FtpHashAlgorithm.SHA512:
-                        algorithm = "SHA-512";
-                        break;
-                    case FtpHashAlgorithm.MD5:
-                        algorithm = "MD5";
-                        break;
-                    default:
-                        algorithm = type.ToString();
-                        break;
-                }
-
-                if (!(reply = Execute("OPTS HASH {0}", algorithm)).Success)
-                    throw new FtpCommandException(reply);
-            }
-            finally {
-                m_lock.ReleaseMutex();
-            }
-        }
-
-        delegate void AsyncSetHashAlgorithm(FtpHashAlgorithm type);
-
-        /// <summary>
-        /// Asynchronously sets the hash algorithm type to be used with the HASH command.
-        /// </summary>
-        /// <param name="type">Hash algorithm to use</param>
-        /// <param name="callback">Async Callback</param>
-        /// <param name="state">State object</param>
-        /// <returns>IAsyncResult</returns>
-        public IAsyncResult BeginSetHashAlgorithm(FtpHashAlgorithm type, AsyncCallback callback, object state) {
-            AsyncSetHashAlgorithm func;
-            IAsyncResult ar;
-
-            ar = (func = new AsyncSetHashAlgorithm(SetHashAlgorithm)).BeginInvoke(type, callback, state);
-            lock (m_asyncmethods) {
-                m_asyncmethods.Add(ar, func);
-            }
-
-            return ar;
-        }
-
-        /// <summary>
-        /// Ends an asynchronous call to BeginSetHashAlgorithm
-        /// </summary>
-        /// <param name="ar">IAsyncResult returned from BeginSetHashAlgorithm</param>
-        public void EndSetHashAlgorithm(IAsyncResult ar) {
-            GetAsyncDelegate<AsyncSetHashAlgorithm>(ar).EndInvoke(ar);
-        }
-
-        /// <summary>
-        /// Gets the hash of an object on the server using the
-        /// currently selected hash algorithm. Supported
-        /// algorithms, if any, are available in the HashAlgorithms
-        /// property. You should confirm that it's not equal
-        /// to FtpHashAlgorithm.NONE before calling this method
-        /// otherwise the server trigger a FtpCommandException()
-        /// due to a lack of support for the HASH command. You can
-        /// set the algorithm using the SetHashAlgorithm() method and
-        /// you can query the server for the current hash algorithm
-        /// using the GetHashAlgorithm() method.
-        /// 
-        /// This feature is experimental and based on the following draft:
-        /// http://tools.ietf.org/html/draft-bryan-ftpext-hash-02
-        /// </summary>
-        /// <param name="path">Full or relative path of the object to compute the hash for.</param>
-        /// <returns>The hash of the file.</returns>
-        /// <example><code source="..\Examples\GetHash.cs" lang="cs" /></example>
-        public FtpHash GetHash(string path) {
-            FtpReply reply;
-            FtpHash hash = new FtpHash();
-            Match m;
-
-            if (path == null)
-                throw new ArgumentException("GetHash(path) argument can't be null");
-
-            try {
-                m_lock.WaitOne();
-
-                if (!(reply = Execute("HASH {0}", path.GetFtpPath())).Success)
-                    throw new FtpCommandException(reply);
-            }
-            finally {
-                m_lock.ReleaseMutex();
-            }
-
-            // Current draft says the server should return this:
-            // SHA-256 0-49 169cd22282da7f147cb491e559e9dd filename.ext
-            if (!(m = Regex.Match(reply.Message,
-                    @"(?<algorithm>.+)\s" +
-                    @"(?<bytestart>\d+)-(?<byteend>\d+)\s" +
-                    @"(?<hash>.+)\s" +
-                    @"(?<filename>.+)")).Success) {
-
-                // Current version of FileZilla returns this:
-                // SHA-1 21c2ca15cf570582949eb59fb78038b9c27ffcaf 
-                m = Regex.Match(reply.Message, @"(?<algorithm>.+)\s(?<hash>.+)\s");
-            }
-
-            if (m != null && m.Success) {
-                switch (m.Groups["algorithm"].Value) {
-                    case "SHA-1":
-                        hash.Algorithm = FtpHashAlgorithm.SHA1;
-                        break;
-                    case "SHA-256":
-                        hash.Algorithm = FtpHashAlgorithm.SHA256;
-                        break;
-                    case "SHA-512":
-                        hash.Algorithm = FtpHashAlgorithm.SHA512;
-                        break;
-                    case "MD5":
-                        hash.Algorithm = FtpHashAlgorithm.MD5;
-                        break;
-                    default:
-                        throw new NotImplementedException("Unknown hash algorithm: " + m.Groups["algorithm"].Value);
-                }
-
-                hash.Value = m.Groups["hash"].Value;
-            }
-            else {
-                FtpTrace.WriteLine("Failed to parse hash from: {0}", reply.Message);
-            }
-
-            return hash;
-        }
-
-        delegate FtpHash AsyncGetHash(string path);
-
-        /// <summary>
-        /// Asynchronously retrieves the hash for the specified file
-        /// </summary>
-        /// <param name="path">The file you want the server to compute the hash for</param>
-        /// <param name="callback">AsyncCallback</param>
-        /// <param name="state">State object</param>
-        /// <returns>IAsyncResult</returns>
-        public IAsyncResult BeginGetHash(string path, AsyncCallback callback, object state) {
-            AsyncGetHash func;
-            IAsyncResult ar;
-
-            ar = (func = new AsyncGetHash(GetHash)).BeginInvoke(path, callback, state);
-            lock (m_asyncmethods) {
-                m_asyncmethods.Add(ar, func);
-            }
-
-            return ar;
-        }
-
-        /// <summary>
-        /// Ends an asynchronous call to BeginGetHash
-        /// </summary>
-        /// <param name="ar">IAsyncResult returned from BeginGetHash</param>
-        public void EndGetHash(IAsyncResult ar) {
-            GetAsyncDelegate<AsyncGetHash>(ar).EndInvoke(ar);
-        }
-
-        /// <summary>
-        /// Disables UTF8 support and changes the Encoding property
-        /// back to ASCII. If the server returns an error when trying
-        /// to turn UTF8 off a FtpCommandException will be thrown.
-        /// </summary>
-        public void DisableUTF8() {
-            FtpReply reply;
-
-            try {
-                m_lock.WaitOne();
-
-                if (!(reply = Execute("OPTS UTF8 OFF")).Success)
-                    throw new FtpCommandException(reply);
-
-                m_textEncoding = Encoding.ASCII;
-            }
-            finally {
-                m_lock.ReleaseMutex();
-            }
-        }
-
-        /// <summary>
-        /// Disconnects from the server, releases resources held by this
-        /// object.
-        /// </summary>
-        public void Dispose() {
-            FtpTrace.WriteLine("Disposing FtpClient object...");
-
-            try {
-                m_lock.WaitOne();
-
-                if (IsDisposed)
-                    return;
-
-                try {
-                    if (IsConnected) {
-                        Disconnect();
-                    }
-                }
-                catch (Exception ex) {
-                    FtpTrace.WriteLine("FtpClient.Dispose(): Caught and discarded an exception while disconnecting from host: {0}", ex.ToString());
-                }
-
-                if (m_stream != null) {
-                    try {
-                        m_stream.Dispose();
-                    }
-                    catch (Exception ex) {
-                        FtpTrace.WriteLine("FtpClient.Dispose(): Caught and discarded an exception while disposing FtpStream object: {0}", ex.ToString());
-                    }
-                    finally {
-                        m_stream = null;
-                    }
-                }
-
-                m_credentials = null;
-                m_textEncoding = null;
-                m_host = null;
-                m_asyncmethods.Clear();
-            }
-            finally {
-                IsDisposed = true;
-                m_lock.ReleaseMutex();
-            }
-        }
-
-        /// <summary>
-        /// Finalizer
-        /// </summary>
-        ~FtpClient() {
-            Dispose();
-        }
-
-        /// <summary>
-        /// Creates a new isntance of FtpClient
-        /// </summary>
-        public FtpClient() { }
-
-        /// <summary>
-        /// Connects to the specified URI. If the path specified by the URI ends with a
-        /// / then the working directory is changed to the path specified.
-        /// </summary>
-        /// <param name="uri">The URI to parse</param>
-        /// <param name="checkcertificate">Indicates if a ssl certificate should be validated when using FTPS schemes</param>
-        /// <returns>FtpClient object</returns>
-        public static FtpClient Connect(Uri uri, bool checkcertificate) {
-            FtpClient cl = new FtpClient();
-
-            if (uri == null)
-                throw new ArgumentException("Invalid URI object");
-
-            switch (uri.Scheme.ToLower()) {
-                case "ftp":
-                case "ftps":
-                    break;
-                default:
-                    throw new UriFormatException("The specified URI scheme is not supported. Please use ftp:// or ftps://");
-            }
-
-            cl.Host = uri.Host;
-            cl.Port = uri.Port;
-
-            if (uri.UserInfo != null && uri.UserInfo.Length > 0) {
-                if (uri.UserInfo.Contains(":")) {
-                    string[] parts = uri.UserInfo.Split(':');
-
-                    if (parts.Length != 2)
-                        throw new UriFormatException("The user info portion of the URI contains more than 1 colon. The username and password portion of the URI should be URL encoded.");
-
-                    cl.Credentials = new NetworkCredential(HttpUtility.UrlDecode(parts[0]), HttpUtility.UrlDecode(parts[1]));
-                }
-                else
-                    cl.Credentials = new NetworkCredential(HttpUtility.UrlDecode(uri.UserInfo), "");
-            }
-            else {
-                // if no credentials were supplied just make up
-                // some for anonymous authentication.
-                cl.Credentials = new NetworkCredential("ftp", "ftp");
-            }
-
-            cl.ValidateCertificate += new FtpSslValidation(delegate(FtpClient control, FtpSslValidationEventArgs e) {
-                if (e.PolicyErrors != Security.SslPolicyErrors.None && checkcertificate)
-                    e.Accept = false;
-                else
-                    e.Accept = true;
-            });
-
-            cl.Connect();
-
-            if (uri.PathAndQuery != null && uri.PathAndQuery.EndsWith("/"))
-                cl.SetWorkingDirectory(uri.PathAndQuery);
-
-            return cl;
-        }
-
-        /// <summary>
-        /// Connects to the specified URI. If the path specified by the URI ends with a
-        /// / then the working directory is changed to the path specified.
-        /// </summary>
-        /// <param name="uri">The URI to parse</param>
-        /// <returns>FtpClient object</returns>
-        public static FtpClient Connect(Uri uri) {
-            return Connect(uri, true);
-        }
-
-        /// <summary>
-        /// Opens a stream to the file specified by the URI
-        /// </summary>
-        /// <param name="uri">FTP/FTPS URI pointing at a file</param>
-        /// <param name="checkcertificate">Indicates if a ssl certificate should be validated when using FTPS schemes</param>
-        /// <param name="datatype">ASCII/Binary mode</param>
-        /// <param name="restart">Restart location</param>
-        /// <returns>Stream object</returns>
-        /// <example><code source="..\Examples\OpenReadURI.cs" lang="cs" /></example>
-        public static Stream OpenRead(Uri uri, bool checkcertificate, FtpDataType datatype, long restart) {
-            FtpClient cl = null;
-
-            if (uri.PathAndQuery == null || uri.PathAndQuery.Length == 0)
-                throw new UriFormatException("The supplied URI does not contain a valid path.");
-
-            if (uri.PathAndQuery.EndsWith("/"))
-                throw new UriFormatException("The supplied URI points at a directory.");
-
-            cl = Connect(uri, checkcertificate);
-            cl.EnableThreadSafeDataConnections = false;
-
-            return cl.OpenRead(uri.PathAndQuery, datatype, restart);
-        }
-
-        /// <summary>
-        /// Opens a stream to the file specified by the URI
-        /// </summary>
-        /// <param name="uri">FTP/FTPS URI pointing at a file</param>
-        /// <param name="checkcertificate">Indicates if a ssl certificate should be validated when using FTPS schemes</param>
-        /// <param name="datatype">ASCII/Binary mode</param>
-        /// <returns>Stream object</returns>
-        /// <example><code source="..\Examples\OpenReadURI.cs" lang="cs" /></example>
-        public static Stream OpenRead(Uri uri, bool checkcertificate, FtpDataType datatype) {
-            return OpenRead(uri, checkcertificate, datatype, 0);
-        }
-
-        /// <summary>
-        /// Opens a stream to the file specified by the URI
-        /// </summary>
-        /// <param name="uri">FTP/FTPS URI pointing at a file</param>
-        /// <param name="checkcertificate">Indicates if a ssl certificate should be validated when using FTPS schemes</param>
-        /// <returns>Stream object</returns>
-        /// <example><code source="..\Examples\OpenReadURI.cs" lang="cs" /></example>
-        public static Stream OpenRead(Uri uri, bool checkcertificate) {
-            return OpenRead(uri, checkcertificate, FtpDataType.Binary, 0);
-        }
-
-        /// <summary>
-        /// Opens a stream to the file specified by the URI
-        /// </summary>
-        /// <param name="uri">FTP/FTPS URI pointing at a file</param>
-        /// <returns>Stream object</returns>
-        /// <example><code source="..\Examples\OpenReadURI.cs" lang="cs" /></example>
-        public static Stream OpenRead(Uri uri) {
-            return OpenRead(uri, true, FtpDataType.Binary, 0);
-        }
-
-        /// <summary>
-        /// Opens a stream to the file specified by the URI
-        /// </summary>
-        /// <param name="uri">FTP/FTPS URI pointing at a file</param>
-        /// <param name="checkcertificate">Indicates if a ssl certificate should be validated when using FTPS schemes</param>
-        /// <param name="datatype">ASCII/Binary mode</param> 
-        /// <returns>Stream object</returns>
-        /// <example><code source="..\Examples\OpenWriteURI.cs" lang="cs" /></example>
-        public static Stream OpenWrite(Uri uri, bool checkcertificate, FtpDataType datatype) {
-            FtpClient cl = null;
-
-            if (uri.PathAndQuery == null || uri.PathAndQuery.Length == 0)
-                throw new UriFormatException("The supplied URI does not contain a valid path.");
-
-            if (uri.PathAndQuery.EndsWith("/"))
-                throw new UriFormatException("The supplied URI points at a directory.");
-
-            cl = Connect(uri, checkcertificate);
-            cl.EnableThreadSafeDataConnections = false;
-
-            return cl.OpenWrite(uri.PathAndQuery, datatype);
-        }
-
-        /// <summary>
-        /// Opens a stream to the file specified by the URI
-        /// </summary>
-        /// <param name="uri">FTP/FTPS URI pointing at a file</param>
-        /// <param name="checkcertificate">Indicates if a ssl certificate should be validated when using FTPS schemes</param>
-        /// <returns>Stream object</returns>
-        /// <example><code source="..\Examples\OpenWriteURI.cs" lang="cs" /></example>
-        public static Stream OpenWrite(Uri uri, bool checkcertificate) {
-            return OpenWrite(uri, checkcertificate, FtpDataType.Binary);
-        }
-
-        /// <summary>
-        /// Opens a stream to the file specified by the URI
-        /// </summary>
-        /// <param name="uri">FTP/FTPS URI pointing at a file</param>
-        /// <returns>Stream object</returns>
-        /// <example><code source="..\Examples\OpenWriteURI.cs" lang="cs" /></example>
-        public static Stream OpenWrite(Uri uri) {
-            return OpenWrite(uri, true, FtpDataType.Binary);
-        }
-
-        /// <summary>
-        /// Opens a stream to the file specified by the URI
-        /// </summary>
-        /// <param name="uri">FTP/FTPS URI pointing at a file</param>
-        /// <param name="checkcertificate">Indicates if a ssl certificate should be validated when using FTPS schemes</param>
-        /// <param name="datatype">ASCII/Binary mode</param>
-        /// <returns>Stream object</returns>
-        /// <example><code source="..\Examples\OpenAppendURI.cs" lang="cs" /></example>
-        public static Stream OpenAppend(Uri uri, bool checkcertificate, FtpDataType datatype) {
-            FtpClient cl = null;
-
-            if (uri.PathAndQuery == null || uri.PathAndQuery.Length == 0)
-                throw new UriFormatException("The supplied URI does not contain a valid path.");
-
-            if (uri.PathAndQuery.EndsWith("/"))
-                throw new UriFormatException("The supplied URI points at a directory.");
-
-            cl = Connect(uri, checkcertificate);
-            cl.EnableThreadSafeDataConnections = false;
-
-            return cl.OpenAppend(uri.PathAndQuery, datatype);
-        }
-
-        /// <summary>
-        /// Opens a stream to the file specified by the URI
-        /// </summary>
-        /// <param name="uri">FTP/FTPS URI pointing at a file</param>
-        /// <param name="checkcertificate">Indicates if a ssl certificate should be validated when using FTPS schemes</param>
-        /// <returns>Stream object</returns>
-        /// <example><code source="..\Examples\OpenAppendURI.cs" lang="cs" /></example>
-        public static Stream OpenAppend(Uri uri, bool checkcertificate) {
-            return OpenAppend(uri, checkcertificate, FtpDataType.Binary);
-        }
-
-        /// <summary>
-        /// Opens a stream to the file specified by the URI
-        /// </summary>
-        /// <param name="uri">FTP/FTPS URI pointing at a file</param>
-        /// <returns>Stream object</returns>
-        /// <example><code source="..\Examples\OpenAppendURI.cs" lang="cs" /></example>
-        public static Stream OpenAppend(Uri uri) {
-            return OpenAppend(uri, true, FtpDataType.Binary);
-        }
-
-        /// <summary>
-        /// Used internally to mark properties in the control connection that
-        /// should be cloned when opening a data connection.
-        /// </summary>
-        sealed class FtpControlConnectionClone : Attribute {
-        }
-    }
-}
-=======
-﻿using System;
-using System.IO;
-using System.Net.Sockets;
-using System.Text;
-using System.Text.RegularExpressions;
-using System.Reflection;
-using System.Threading;
-using System.Collections.Generic;
-using System.Diagnostics;
-using System.Web;
-using System.Security.Cryptography.X509Certificates;
-using System.Globalization;
-
-namespace System.Net.FtpClient {
-    /// <summary>
-    /// Event is fired when a ssl certificate needs to be validated
-    /// </summary>
-    /// <param name="control">The contol connection that triggered the event</param>
-    /// <param name="e">Event args</param>
-    public delegate void FtpSslValidation(FtpClient control, FtpSslValidationEventArgs e);
-
-    /// <summary>
-    /// FTP Control Connection. Speaks the FTP protocol with the server and
-    /// provides facilities for performing basic transactions.
-    /// 
-    /// Debugging problems with FTP transactions is much easier to do when
-    /// you can see exactly what is sent to the server and the reply 
-    /// System.Net.FtpClient gets in return. Please review the Debug example
-    /// below for information on how to add TraceListeners for capturing
-    /// the convorsation between System.Net.FtpClient and the server.
-    /// </summary>
-    /// <example>The following example illustrates how to assist in debugging
-    /// System.Net.FtpClient by getting a transaction log from the server.
-    /// <code source="..\Examples\Debug.cs" lang="cs" />
-    /// </example>
-    /// <example>The following example demonstrates adding a custom file
-    /// listing parser in the event that you encounter a list format
-    /// not already supported.
-    /// <code source="..\Examples\CustomParser.cs" lang="cs" />
-    /// </example>
-    /// <example>The following example demonstrates how to validate
-    /// a SSL certificate when using SSL/TLS.
-    /// <code source="..\Examples\ValidateCertificate.cs" lang="cs" />
-    /// </example>
-    /// <example>The following example demonsrates how to download a file.
-    /// <code source="..\Examples\OpenRead.cs" lang="cs" />
-    /// </example>
-    /// <example>The following example demonstrates how to download a file
-    /// using a URI object.
-    /// <code source="..\Examples\OpenReadURI.cs" lang="cs" />
-    /// </example>
-    /// <example>The following example demonstrates how to upload a file.
-    /// <code source="..\Examples\OpenWrite.cs" lang="cs" />
-    /// </example>
-    /// <example>The following example demonstrates how to upload a file
-    /// using a URI object.
-    /// <code source="..\Examples\OpenWriteURI.cs" lang="cs" />
-    /// </example>
-    /// <example>The following example demonstrates how to append to a file.
-    /// <code source="..\Examples\OpenAppend.cs" lang="cs" />
-    /// </example>
-    /// <example>The following example demonstrates how to append to a file
-    /// using a URI object.
-    /// <code source="..\Examples\OpenAppendURI.cs" lang="cs" />
-    /// </example>
-    /// <example>The following example demonstrates how to get a file
-    /// listing from the server.
-    /// <code source="..\Examples\GetListing.cs" lang="cs" />
-    /// </example>
-    public class FtpClient : IFtpClient {
-        /// <summary>
-        /// Used for internally syncrhonizing access to this
-        /// object from multiple threads
-        /// </summary>
-        readonly Mutex m_lock = new Mutex();
-
-        /// <summary>
-        /// A list of asynchronoous methods that are in progress
-        /// </summary>
-        readonly Dictionary<IAsyncResult, object> m_asyncmethods = new Dictionary<IAsyncResult, object>();
-
-        /// <summary>
-        /// Control connection socket stream
-        /// </summary>
-        FtpSocketStream m_stream = null;
-
-        bool m_isDisposed = false;
-        /// <summary>
-        /// Gets a value indicating if this object has already been disposed.
-        /// </summary>
-        public bool IsDisposed {
-            get {
-                return m_isDisposed;
-            }
-            private set {
-                m_isDisposed = value;
-            }
-        }
-
-        /// <summary>
-        /// Gets the base stream for talking to the server via
-        /// the control connection.
-        /// </summary>
-        protected Stream BaseStream {
-            get {
-                return m_stream;
-            }
-        }
-
-        FtpIpVersion m_ipVersions = FtpIpVersion.ANY;
-        /// <summary>
-        /// Flags specifying which versions of the internet protocol to
-        /// support when making a connection. All addresses returned during
-        /// name resolution are tried until a successful connection is made.
-        /// You can fine tune which versions of the internet protocol to use
-        /// by adding or removing flags here. I.e., setting this property
-        /// to FtpIpVersion.IPv4 will cause the connection process to
-        /// ignore IPv6 addresses. The default value is ANY version.
-        /// </summary>
-        [FtpControlConnectionClone]
-        public FtpIpVersion InternetProtocolVersions {
-            get {
-                return m_ipVersions;
-            }
-            set {
-                m_ipVersions = value;
-            }
-        }
-
-        int m_socketPollInterval = 15000;
-        /// <summary>
-        /// Gets or sets the length of time in miliseconds
-        /// that must pass since the last socket activity
-        /// before calling Poll() on the socket to test for
-        /// connectivity. Setting this interval too low will
-        /// have a negative impact on perfomance. Setting this
-        /// interval to 0 disables Poll()'ing all together.
-        /// The default value is 15 seconds.
-        /// </summary>
-        [FtpControlConnectionClone]
-        public int SocketPollInterval {
-            get { return m_socketPollInterval; }
-            set {
-                m_socketPollInterval = value;
-                if (m_stream != null)
-                    m_stream.SocketPollInterval = value;
-            }
-        }
-
-        /// <summary>
-        /// Gets a value indicating if the connection is alive
-        /// </summary>
-        public bool IsConnected {
-            get {
-                if (m_stream != null)
-                    return m_stream.IsConnected;
-                return false;
-            }
-        }
-
-        bool m_threadSafeDataChannels = true;
-        /// <summary>
-        /// When this value is set to true (default) the control connection
-        /// is cloned and a new connection the server is established for the
-        /// data channel operation. This is a thread safe approach to make
-        /// asynchronous operations on a single control connection transparent
-        /// to the developer.
-        /// </summary>
-        [FtpControlConnectionClone]
-        public bool EnableThreadSafeDataConnections {
-            get {
-                return m_threadSafeDataChannels;
-            }
-            set {
-                m_threadSafeDataChannels = value;
-            }
-        }
-
-        bool m_isClone = false;
-        /// <summary>
-        /// Gets a value indicating if this control connection is a clone. This property
-        /// is used with data streams to determine if the connection should be closed
-        /// when the stream is closed. Servers typically only allow 1 data connection
-        /// per control connection. If you try to open multiple data connections this
-        /// object will be cloned for 2 or more resulting in N new connections to the
-        /// server.
-        /// </summary>
-        internal bool IsClone {
-            get {
-                return m_isClone;
-            }
-            private set {
-                m_isClone = value;
-            }
-        }
-
-        Encoding m_textEncoding = Encoding.ASCII;
-        /// <summary>
-        /// Gets or sets the text encoding being used when talking with the server. The default
-        /// value is Encoding.ASCII however upon connection, the client checks
-        /// for UTF8 support and if it's there this property is switched over to
-        /// Encoding.UTF8. Manually setting this value overrides automatic detection
-        /// based on the FEAT list; if you change this value it's always used
-        /// regardless of what the server advertises, if anything.
-        /// </summary>
-        [FtpControlConnectionClone]
-        public Encoding Encoding {
-            get {
-                return m_textEncoding;
-            }
-            set {
-                if (value == null) {
-                    throw new InvalidOperationException("The Encoding property cannot be set to null.");
-                }
-
-                try {
-                    m_lock.WaitOne();
-                    m_textEncoding = value;
-                }
-                finally {
-                    m_lock.ReleaseMutex();
-                }
-            }
-        }
-
-        string m_host = null;
-        /// <summary>
-        /// The server to connect to
-        /// </summary>
-        [FtpControlConnectionClone]
-        public string Host {
-            get {
-                return m_host;
-            }
-            set {
-                m_host = value;
-            }
-        }
-
-        int m_port = 0;
-        /// <summary>
-        /// The port to connect to. If this value is set to 0 (Default) the port used
-        /// will be determined by the type of SSL used or if no SSL is to be used it 
-        /// will automatically connect to port 21.
-        /// </summary>
-        [FtpControlConnectionClone]
-        public int Port {
-            get {
-                // automatically determine port
-                // when m_port is 0.
-                if (m_port == 0) {
-                    switch (EncryptionMode) {
-                        case FtpEncryptionMode.None:
-                        case FtpEncryptionMode.Explicit:
-                            return 21;
-                        case FtpEncryptionMode.Implicit:
-                            return 990;
-                    }
-                }
-
-                return m_port;
-            }
-            set {
-                m_port = value;
-            }
-        }
-
-        NetworkCredential m_credentials = null;
-        /// <summary>
-        /// Credentials used for authentication
-        /// </summary>
-        [FtpControlConnectionClone]
-        public NetworkCredential Credentials {
-            get {
-                return m_credentials;
-            }
-            set {
-                m_credentials = value;
-            }
-        }
-
-        int m_maxDerefCount = 20;
-        /// <summary>
-        /// Gets or sets a value that controls the maximum depth
-        /// of recursion that DereferenceLink() will follow symbolic
-        /// links before giving up. You can also specify the value
-        /// to be used as one of the overloaded parameters to the
-        /// DereferenceLink() method. The default value is 20. Specifying
-        /// -1 here means inifinitly try to resolve a link. This is
-        /// not recommended for obvious reasons (stack overflow).
-        /// </summary>
-        [FtpControlConnectionClone]
-        public int MaximumDereferenceCount {
-            get {
-                return m_maxDerefCount;
-            }
-            set {
-                m_maxDerefCount = value;
-            }
-        }
-
-        X509CertificateCollection m_clientCerts = new X509CertificateCollection();
-        /// <summary>
-        /// Client certificates to be used in SSL authentication process
-        /// </summary>
-        [FtpControlConnectionClone]
-        public X509CertificateCollection ClientCertificates {
-            get {
-                return m_clientCerts;
-            }
-            private set {
-                m_clientCerts = value;
-            }
-        }
-
-        FtpDataConnectionType m_dataConnectionType = FtpDataConnectionType.AutoPassive;
-        /// <summary>
-        /// Data connection type, default is AutoPassive which tries
-        /// a connection with EPSV first and if it fails then tries
-        /// PASV before giving up. If you know exactly which kind of
-        /// connection you need you can slightly increase performance
-        /// by defining a speicific type of passive or active data
-        /// connection here.
-        /// </summary>
-        [FtpControlConnectionClone]
-        public FtpDataConnectionType DataConnectionType {
-            get {
-                return m_dataConnectionType;
-            }
-            set {
-                m_dataConnectionType = value;
-            }
-        }
-
-        bool m_ungracefullDisconnect = false;
-        /// <summary>
-        /// Disconnect from the server without sending QUIT. This helps
-        /// work around IOExceptions caused by buggy connection resets
-        /// when closing the control connection.
-        /// </summary>
-        [FtpControlConnectionClone]
-        public bool UngracefullDisconnection {
-            get {
-                return m_ungracefullDisconnect;
-            }
-            set {
-                m_ungracefullDisconnect = value;
-            }
-        }
-
-        int m_connectTimeout = 15000;
-        /// <summary>
-        /// Gets or sets the length of time in miliseconds to wait for a connection 
-        /// attempt to succeed before giving up. Default is 15000 (15 seconds).
-        /// </summary>
-        [FtpControlConnectionClone]
-        public int ConnectTimeout {
-            get {
-                return m_connectTimeout;
-            }
-            set {
-                m_connectTimeout = value;
-            }
-        }
-
-        int m_readTimeout = 15000;
-        /// <summary>
-        /// Gets or sets the length of time wait in miliseconds for data to be
-        /// read from the underlying stream. The default value is 15000 (15 seconds).
-        /// </summary>
-        [FtpControlConnectionClone]
-        public int ReadTimeout {
-            get {
-                return m_readTimeout;
-            }
-            set {
-                m_readTimeout = value;
-            }
-        }
-
-        int m_dataConnectionConnectTimeout = 15000;
-        /// <summary>
-        /// Gets or sets the length of time in miliseconds for a data connection
-        /// to be established before giving up. Default is 15000 (15 seconds).
-        /// </summary>
-        [FtpControlConnectionClone]
-        public int DataConnectionConnectTimeout {
-            get {
-                return m_dataConnectionConnectTimeout;
-            }
-            set {
-                m_dataConnectionConnectTimeout = value;
-            }
-        }
-
-        int m_dataConnectionReadTimeout = 15000;
-        /// <summary>
-        /// Gets or sets the length of time in miliseconds the data channel
-        /// should wait for the server to send data. Default value is 
-        /// 15000 (15 seconds).
-        /// </summary>
-        [FtpControlConnectionClone]
-        public int DataConnectionReadTimeout {
-            get {
-                return m_dataConnectionReadTimeout;
-            }
-            set {
-                m_dataConnectionReadTimeout = value;
-            }
-        }
-
-        bool m_keepAlive = false;
-        /// <summary>
-        /// Gets or sets a value indicating if SocketOption.KeepAlive should be set on 
-        /// the underlying stream's socket. If the connection is alive, the option is
-        /// adjusted in real-time. The value is stored and the KeepAlive option is set
-        /// accordingly upon any new connections. The value set here is also applied to
-        /// all future data streams. It has no affect on cloned control connections or
-        /// data connections already in progress. The default value is false.
-        /// </summary>
-        [FtpControlConnectionClone]
-        public bool SocketKeepAlive {
-            get {
-                return m_keepAlive;
-            }
-            set {
-                m_keepAlive = value;
-                if (m_stream != null)
-                    m_stream.SetSocketOption(Sockets.SocketOptionLevel.Socket, Sockets.SocketOptionName.KeepAlive, value);
-            }
-        }
-
-        FtpCapability m_caps = FtpCapability.NONE;
-        /// <summary>
-        /// Gets the server capabilties represented by flags
-        /// </summary>
-        [FtpControlConnectionClone]
-        public FtpCapability Capabilities {
-            get {
-                if (m_stream == null || !m_stream.IsConnected) {
-                    Connect();
-                }
-
-                return m_caps;
-            }
-            protected set {
-                m_caps = value;
-            }
-        }
-
-        FtpHashAlgorithm m_hashAlgorithms = FtpHashAlgorithm.NONE;
-        /// <summary>
-        /// Get the hash types supported by the server, if any. This
-        /// is a recent extension to the protocol that is not fully
-        /// standardized and is not guarateed to work. See here for
-        /// more details:
-        /// http://tools.ietf.org/html/draft-bryan-ftpext-hash-02
-        /// </summary>
-        public FtpHashAlgorithm HashAlgorithms {
-            get {
-                if (m_stream == null || !m_stream.IsConnected) {
-                    Connect();
-                }
-
-                return m_hashAlgorithms;
-            }
-            private set {
-                m_hashAlgorithms = value;
-            }
-        }
-
-        FtpEncryptionMode m_encryptionmode = FtpEncryptionMode.None;
-        /// <summary>
-        /// Type of SSL to use, or none. Default is none. Explicit is TLS, Implicit is SSL.
-        /// </summary>
-        [FtpControlConnectionClone]
-        public FtpEncryptionMode EncryptionMode {
-            get {
-                return m_encryptionmode;
-            }
-            set {
-                m_encryptionmode = value;
-            }
-        }
-
-        bool m_dataConnectionEncryption = true;
-        /// <summary>
-        /// Indicates if data channel transfers should be encrypted. Only valid if EncryptionMode
-        /// property is not equal to FtpSslMode.None.
-        /// </summary>
-        [FtpControlConnectionClone]
-        public bool DataConnectionEncryption {
-            get {
-                return m_dataConnectionEncryption;
-            }
-            set {
-                m_dataConnectionEncryption = value;
-            }
-        }
-
-        FtpSslValidation m_sslvalidate = null;
-        /// <summary>
-        /// Event is fired to validate SSL certificates. If this event is
-        /// not handled and there are errors validating the certificate
-        /// the connection will be aborted.
-        /// </summary>
-        /// <example><code source="..\Examples\ValidateCertificate.cs" lang="cs" /></example>
-        public event FtpSslValidation ValidateCertificate {
-            add {
-                m_sslvalidate += value;
-            }
-            remove {
-                m_sslvalidate -= value;
-            }
-        }
-
-        /// <summary>
-        /// Gets the type of system/server that we're
-        /// connected to.
-        /// </summary>
-        public string SystemType {
-            get {
-                FtpReply reply = Execute("SYST");
-
-                if (reply.Success)
-                    return reply.Message;
-
-                return null;
-            }
-        }
-
-        /// <summary>
-        /// Performs a bitwise and to check if the specified
-        /// flag is set on the Capabilities enum property.
-        /// </summary>
-        /// <param name="cap">The capability to check for</param>
-        /// <returns>True if the feature was found</returns>
-        public bool HasFeature(FtpCapability cap) {
-            return ((this.Capabilities & cap) == cap);
-        }
-
-        /// <summary>
-        /// Fires the SSL validation event
-        /// </summary>
-        /// <param name="e">Event Args</param>
-        void OnValidateCertficate(FtpSslValidationEventArgs e) {
-            FtpSslValidation evt;
-
-            evt = m_sslvalidate;
-            if (evt != null)
-                evt(this, e);
-        }
-
-        /// <summary>
-        /// Retretieves the delegate for the specified IAsyncResult and removes
-        /// it from the m_asyncmethods collection if the operation is successfull
-        /// </summary>
-        /// <typeparam name="T">Type of delegate to retrieve</typeparam>
-        /// <param name="ar">The IAsyncResult to retrieve the delegate for</param>
-        /// <returns>The delegate that generated the specified IAsyncResult</returns>
-        protected T GetAsyncDelegate<T>(IAsyncResult ar) {
-            T func;
-
-            lock (m_asyncmethods) {
-                if (m_isDisposed) {
-                    throw new ObjectDisposedException("This connection object has already been disposed.");
-                }
-
-                if (!m_asyncmethods.ContainsKey(ar))
-                    throw new InvalidOperationException("The specified IAsyncResult could not be located.");
-
-                if (!(m_asyncmethods[ar] is T)) {
-                    StackTrace st = new StackTrace(1);
-
-                    throw new InvalidCastException("The AsyncResult cannot be matched to the specified delegate. " +
-                        string.Format("Are you sure you meant to call {0} and not another method?",
-                        st.GetFrame(0).GetMethod().Name)
-                    );
-                }
-
-                func = (T)m_asyncmethods[ar];
-                m_asyncmethods.Remove(ar);
-            }
-
-            return func;
-        }
-
-        /// <summary>
-        /// Clones the control connection for opening multipe data streams
-        /// </summary>
-        /// <returns>A new control connection with the same property settings as this one</returns>
-        /// <example><code source="..\Examples\CloneConnection.cs" lang="cs" /></example>
-        internal FtpClient CloneConnection() {
-            FtpClient conn = new FtpClient();
-
-            conn.m_isClone = true;
-
-            foreach (PropertyInfo prop in GetType().GetProperties()) {
-                object[] attributes = prop.GetCustomAttributes(typeof(FtpControlConnectionClone), true);
-
-                if (attributes != null && attributes.Length > 0) {
-                    prop.SetValue(conn, prop.GetValue(this, null), null);
-                }
-            }
-
-            // always accept certficate no matter what because if code execution ever
-            // gets here it means the certificate on the control connection object being
-            // cloned was already accepted.
-            conn.ValidateCertificate += new FtpSslValidation(
-                delegate(FtpClient obj, FtpSslValidationEventArgs e) {
-                    e.Accept = true;
-                });
-
-            return conn;
-        }
-
-        /// <summary>
-        /// Retreives a reply from the server. Do not execute this method
-        /// unless you are sure that a reply has been sent, i.e., you
-        /// executed a command. Doing so will cause the code to hang
-        /// indefinitely waiting for a server reply that is never comming.
-        /// </summary>
-        /// <returns>FtpReply representing the response from the server</returns>
-        /// <example><code source="..\Examples\BeginGetReply.cs" lang="cs" /></example>
-        internal FtpReply GetReply() {
-            FtpReply reply = new FtpReply();
-            string buf;
-
-            try {
-                m_lock.WaitOne();
-
-                if (!IsConnected)
-                    throw new InvalidOperationException("No connection to the server has been established.");
-
-                m_stream.ReadTimeout = m_readTimeout;
-                while ((buf = m_stream.ReadLine(Encoding)) != null) {
-                    Match m;
-
-                    FtpTrace.WriteLine(buf);
-
-                    if ((m = Regex.Match(buf, "^(?<code>[0-9]{3}) (?<message>.*)$")).Success) {
-                        reply.Code = m.Groups["code"].Value;
-                        reply.Message = m.Groups["message"].Value;
-                        break;
-                    }
-
-                    reply.InfoMessages += string.Format("{0}\n", buf);
-                }
-            }
-            finally {
-                m_lock.ReleaseMutex();
-            }
-
-            return reply;
-        }
-
-        /// <summary>
-        /// Executes a command
-        /// </summary>
-        /// <param name="command">The command to execute with optional format place holders</param>
-        /// <param name="args">Format parameters to the command</param>
-        /// <returns>The servers reply to the command</returns>
-        /// <example><code source="..\Examples\Execute.cs" lang="cs" /></example>
-        public FtpReply Execute(string command, params object[] args) {
-            return Execute(string.Format(command, args));
-        }
-
-        /// <summary>
-        /// Executes a command
-        /// </summary>
-        /// <param name="command">The command to execute</param>
-        /// <returns>The servers reply to the command</returns>
-        /// <example><code source="..\Examples\Execute.cs" lang="cs" /></example>
-        public FtpReply Execute(string command) {
-            FtpReply reply;
-
-            try {
-                m_lock.WaitOne();
-
-                if (m_stream != null && m_stream.SocketDataAvailable > 0) {
-                    // Data shouldn't be on the socket, if it is it probably
-                    // means we've been disconnected. Read and discard
-                    // whatever is there and close the connection.
-
-                    FtpTrace.WriteLine("There is stale data on the socket, maybe our connection timed out. Re-connecting.");
-                    if (m_stream.IsConnected && !m_stream.IsEncrypted) {
-                        byte[] buf = new byte[m_stream.SocketDataAvailable];
-                        m_stream.RawSocketRead(buf);
-                        FtpTrace.Write("The data was: ");
-                        FtpTrace.WriteLine(Encoding.GetString(buf).TrimEnd('\r', '\n'));
-                    }
-
-                    m_stream.Close();
-                }
-
-                if (!IsConnected) {
-                    if (command == "QUIT") {
-                        FtpTrace.WriteLine("Not sending QUIT because the connection has already been closed.");
-                        return new FtpReply() {
-                            Code = "200",
-                            Message = "Connection already closed."
-                        };
-                    }
-
-                    Connect();
-                }
-
-                FtpTrace.WriteLine(command.StartsWith("PASS") ? "PASS <omitted>" : command);
-                m_stream.WriteLine(m_textEncoding, command);
-                reply = GetReply();
-            }
-            finally {
-                m_lock.ReleaseMutex();
-            }
-
-            return reply;
-        }
-
-        delegate FtpReply AsyncExecute(string command);
-
-        /// <summary>
-        /// Performs an asynchronouse execution of the specified command
-        /// </summary>
-        /// <param name="command">The command to execute</param>
-        /// <param name="callback">The AsyncCallback method</param>
-        /// <param name="state">State object</param>
-        /// <returns>IAsyncResult</returns>
-        /// <example><code source="..\Examples\BeginExecute.cs" lang="cs" /></example>
-        public IAsyncResult BeginExecute(string command, AsyncCallback callback, object state) {
-            AsyncExecute func;
-            IAsyncResult ar;
-
-            ar = (func = new AsyncExecute(Execute)).BeginInvoke(command, callback, state);
-            lock (m_asyncmethods) {
-                m_asyncmethods.Add(ar, func);
-            }
-
-            return ar;
-        }
-
-        /// <summary>
-        /// Ends an asynchronous command
-        /// </summary>
-        /// <param name="ar">IAsyncResult returned from BeginExecute</param>
-        /// <returns>FtpReply object (never null).</returns>
-        /// <example><code source="..\Examples\BeginExecute.cs" lang="cs" /></example>
-        public FtpReply EndExecute(IAsyncResult ar) {
-            return GetAsyncDelegate<AsyncExecute>(ar).EndInvoke(ar);
-        }
-
-        /// <summary>
-        /// Connect to the server. Throws ObjectDisposedException if this object has been disposed.
-        /// </summary>
-        /// <example><code source="..\Examples\Connect.cs" lang="cs" /></example>
-        public virtual void Connect() {
-            FtpReply reply;
-
-            try {
-                m_lock.WaitOne();
-
-                if (IsDisposed)
-                    throw new ObjectDisposedException("This FtpClient object has been disposed. It is no longer accessible.");
-
-                if (m_stream == null) {
-                    m_stream = new FtpSocketStream();
-                    m_stream.ValidateCertificate += new FtpSocketStreamSslValidation(FireValidateCertficate);
-                }
-                else
-                    if (IsConnected)
-                        Disconnect();
-
-                if (Host == null)
-                    throw new FtpException("No host has been specified");
-
-                if (Credentials == null)
-                    throw new FtpException("No credentials have been specified");
-
-                if (!IsClone) {
-                    m_caps = FtpCapability.NONE;
-                }
-
-                m_hashAlgorithms = FtpHashAlgorithm.NONE;
-                m_stream.ConnectTimeout = m_connectTimeout;
-                m_stream.SocketPollInterval = m_socketPollInterval;
-                m_stream.Connect(Host, Port, InternetProtocolVersions);
-                m_stream.SetSocketOption(Sockets.SocketOptionLevel.Socket,
-                    Sockets.SocketOptionName.KeepAlive, m_keepAlive);
-
-                if (EncryptionMode == FtpEncryptionMode.Implicit)
-                    m_stream.ActivateEncryption(Host,
-                        m_clientCerts.Count > 0 ? m_clientCerts : null);
-
-                if (!(reply = GetReply()).Success) {
-                    if (reply.Code == null) {
-                        throw new IOException("The connection was terminated before a greeting could be read.");
-                    }
-                    else {
-                        throw new FtpCommandException(reply);
-                    }
-                }
-
-                if (EncryptionMode == FtpEncryptionMode.Explicit) {
-                    if (!(reply = Execute("AUTH TLS")).Success)
-                        throw new FtpSecurityNotAvailableException("AUTH TLS command failed.");
-                    m_stream.ActivateEncryption(Host,
-                        m_clientCerts.Count > 0 ? m_clientCerts : null);
-                }
-
-                if (m_credentials != null) {
-                    Authenticate();
-                }
-
-                if (m_stream.IsEncrypted && DataConnectionEncryption) {
-                    if (!(reply = Execute("PBSZ 0")).Success)
-                        throw new FtpCommandException(reply);
-                    if (!(reply = Execute("PROT P")).Success)
-                        throw new FtpCommandException(reply);
-                }
-
-                // if this is a clone these values
-                // should have already been loaded
-                // so save some bandwidth and CPU
-                // time and skip executing this again.
-                if (!IsClone) {
-                    if ((reply = Execute("FEAT")).Success && reply.InfoMessages != null) {
-                        GetFeatures(reply);
-                    }
-                }
-
-                // Enable UTF8 if the encoding is ASCII and UTF8 is supported
-                if (m_textEncoding == Encoding.ASCII && HasFeature(FtpCapability.UTF8)) {
-                    // If the server supports UTF8 it should already be enabled and this
-                    // command should not matter however there are conflicting drafts
-                    // about this so we'll just execute it to be safe. 
-                    Execute("OPTS UTF8 ON");
-                    m_textEncoding = Encoding.UTF8;
-                }
-
-                FtpTrace.WriteLine("Text encoding: " + m_textEncoding.ToString());
-            }
-            finally {
-                m_lock.ReleaseMutex();
-            }
-        }
-
-        /// <summary>
-        /// Performs a login on the server. This method is overridable so
-        /// that the login procedure can be changed to support, for example,
-        /// a FTP proxy.
-        /// </summary>
-        protected virtual void Authenticate() {
-            FtpReply reply;
-
-            if (!(reply = Execute("USER {0}", Credentials.UserName)).Success)
-                throw new FtpCommandException(reply);
-
-            if (reply.Type == FtpResponseType.PositiveIntermediate
-                && !(reply = Execute("PASS {0}", Credentials.Password)).Success)
-                throw new FtpCommandException(reply);
-        }
-
-        /// <summary>
-        /// Populates the capabilities flags based on capabilities
-        /// supported by this server. This method is overridable
-        /// so that new features can be supported
-        /// </summary>
-        /// <param name="reply">The reply object from the FEAT command. The InfoMessages property will
-        /// contain a list of the features the server supported delimited by a new line '\n' character.</param>
-        protected virtual void GetFeatures(FtpReply reply) {
-            foreach (string feat in reply.InfoMessages.Split('\n')) {
-                if (feat.ToUpper().Trim().StartsWith("MLST") || feat.ToUpper().Trim().StartsWith("MLSD"))
-                    m_caps |= FtpCapability.MLSD;
-                else if (feat.ToUpper().Trim().StartsWith("MDTM"))
-                    m_caps |= FtpCapability.MDTM;
-                else if (feat.ToUpper().Trim().StartsWith("REST STREAM"))
-                    m_caps |= FtpCapability.REST;
-                else if (feat.ToUpper().Trim().StartsWith("SIZE"))
-                    m_caps |= FtpCapability.SIZE;
-                else if (feat.ToUpper().Trim().StartsWith("UTF8"))
-                    m_caps |= FtpCapability.UTF8;
-                else if (feat.ToUpper().Trim().StartsWith("PRET"))
-                    m_caps |= FtpCapability.PRET;
-                else if (feat.ToUpper().Trim().StartsWith("MFMT"))
-                    m_caps |= FtpCapability.MFMT;
-                else if (feat.ToUpper().Trim().StartsWith("MFCT"))
-                    m_caps |= FtpCapability.MFCT;
-                else if (feat.ToUpper().Trim().StartsWith("MFF"))
-                    m_caps |= FtpCapability.MFF;
-                else if (feat.ToUpper().Trim().StartsWith("MD5"))
-                    m_caps |= FtpCapability.MD5;
-                else if (feat.ToUpper().Trim().StartsWith("XMD5"))
-                    m_caps |= FtpCapability.XMD5;
-                else if (feat.ToUpper().Trim().StartsWith("XCRC"))
-                    m_caps |= FtpCapability.XCRC;
-                else if (feat.ToUpper().Trim().StartsWith("XSHA1"))
-                    m_caps |= FtpCapability.XSHA1;
-                else if (feat.ToUpper().Trim().StartsWith("XSHA256"))
-                    m_caps |= FtpCapability.XSHA256;
-                else if (feat.ToUpper().Trim().StartsWith("XSHA512"))
-                    m_caps |= FtpCapability.XSHA512;
-                else if (feat.ToUpper().Trim().StartsWith("HASH")) {
-                    Match m;
-
-                    m_caps |= FtpCapability.HASH;
-
-                    if ((m = Regex.Match(feat.ToUpper().Trim(), @"^HASH\s+(?<types>.*)$")).Success) {
-                        foreach (string type in m.Groups["types"].Value.Split(';')) {
-                            switch (type.ToUpper().Trim()) {
-                                case "SHA-1":
-                                case "SHA-1*":
-                                    m_hashAlgorithms |= FtpHashAlgorithm.SHA1;
-                                    break;
-                                case "SHA-256":
-                                case "SHA-256*":
-                                    m_hashAlgorithms |= FtpHashAlgorithm.SHA256;
-                                    break;
-                                case "SHA-512":
-                                case "SHA-512*":
-                                    m_hashAlgorithms |= FtpHashAlgorithm.SHA512;
-                                    break;
-                                case "MD5":
-                                case "MD5*":
-                                    m_hashAlgorithms |= FtpHashAlgorithm.MD5;
-                                    break;
-                                case "CRC":
-                                case "CRC*":
-                                    m_hashAlgorithms |= FtpHashAlgorithm.CRC;
-                                    break;
-                            }
-                        }
-                    }
-                }
-            }
-        }
-
-        delegate void AsyncConnect();
-
-        /// <summary>
-        /// Initiates a connection to the server
-        /// </summary>
-        /// <param name="callback">AsyncCallback method</param>
-        /// <param name="state">State object</param>
-        /// <returns>IAsyncResult</returns>
-        /// <example><code source="..\Examples\BeginConnect.cs" lang="cs" /></example>
-        public IAsyncResult BeginConnect(AsyncCallback callback, object state) {
-            AsyncConnect func;
-            IAsyncResult ar;
-
-            ar = (func = new AsyncConnect(Connect)).BeginInvoke(callback, state);
-
-            lock (m_asyncmethods) {
-                m_asyncmethods.Add(ar, func);
-            }
-
-            return ar;
-        }
-
-        /// <summary>
-        /// Ends an asynchronous connection attempt to the server
-        /// </summary>
-        /// <param name="ar">IAsyncResult returned from BeginConnect()</param>
-        /// <example><code source="..\Examples\BeginConnect.cs" lang="cs" /></example>
-        public void EndConnect(IAsyncResult ar) {
-            GetAsyncDelegate<AsyncConnect>(ar).EndInvoke(ar);
-        }
-
-        /// <summary>
-        /// Catches the socket stream ssl validation event and fires the event handlers
-        /// attached to this object for validating SSL certificates
-        /// </summary>
-        /// <param name="stream">The stream that fired the event</param>
-        /// <param name="e">The event args used to validate the certficate</param>
-        void FireValidateCertficate(FtpSocketStream stream, FtpSslValidationEventArgs e) {
-            OnValidateCertficate(e);
-        }
-
-        /// <summary>
-        /// Disconnect from the server
-        /// </summary>
-        public virtual void Disconnect() {
-            try {
-                m_lock.WaitOne();
-
-                if (m_stream != null && m_stream.IsConnected) {
-                    try {
-                        if (!UngracefullDisconnection) {
-                            Execute("QUIT");
-                        }
-                    }
-                    catch (SocketException sockex) {
-                        FtpTrace.WriteLine("FtpClient.Disconnect(): SocketException caught and discarded while closing control connection: {0}", sockex.ToString());
-                    }
-                    catch (IOException ioex) {
-                        FtpTrace.WriteLine("FtpClient.Disconnect(): IOException caught and discarded while closing control connection: {0}", ioex.ToString());
-                    }
-                    catch (FtpCommandException cmdex) {
-                        FtpTrace.WriteLine("FtpClient.Disconnect(): FtpCommandException caught and discarded while closing control connection: {0}", cmdex.ToString());
-                    }
-                    catch (FtpException ftpex) {
-                        FtpTrace.WriteLine("FtpClient.Disconnect(): FtpException caught and discarded while closing control connection: {0}", ftpex.ToString());
-                    }
-                    finally {
-                        m_stream.Close();
-                    }
-                }
-            }
-            finally {
-                m_lock.ReleaseMutex();
-            }
-        }
-
-        delegate void AsyncDisconnect();
-
-        /// <summary>
-        /// Initiates a disconnection on the server
-        /// </summary>
-        /// <param name="callback">AsyncCallback method</param>
-        /// <param name="state">State object</param>
-        /// <returns>IAsyncResult</returns>
-        /// <example><code source="..\Examples\BeginDisconnect.cs" lang="cs" /></example>
-        public IAsyncResult BeginDisconnect(AsyncCallback callback, object state) {
-            IAsyncResult ar;
-            AsyncDisconnect func;
-
-            ar = (func = new AsyncDisconnect(Disconnect)).BeginInvoke(callback, state);
-            lock (m_asyncmethods) {
-                m_asyncmethods.Add(ar, func);
-            }
-
-            return ar;
-        }
-
-        /// <summary>
-        /// Ends a call to BeginDisconnect
-        /// </summary>
-        /// <param name="ar">IAsyncResult returned from BeginDisconnect</param>
-        /// <example><code source="..\Examples\BeginConnect.cs" lang="cs" /></example>
-        public void EndDisconnect(IAsyncResult ar) {
-            GetAsyncDelegate<AsyncDisconnect>(ar).EndInvoke(ar);
-        }
-
-        /// <summary>
-        /// Opens the specified type of passive data stream
-        /// </summary>
-        /// <param name="type">Type of passive data stream to open</param>
-        /// <param name="command">The command to execute that requires a data stream</param>
-        /// <param name="restart">Restart location in bytes for file transfer</param>
-        /// <returns>A data stream ready to be used</returns>
-        FtpDataStream OpenPassiveDataStream(FtpDataConnectionType type, string command, long restart) {
-            FtpDataStream stream = null;
-            FtpReply reply;
-            Match m;
-            string host = null;
-            int port = 0;
-
-            if (m_stream == null)
-                throw new InvalidOperationException("The control connection stream is null! Generally this means there is no connection to the server. Cannot open a passive data stream.");
-
-            if (type == FtpDataConnectionType.EPSV || type == FtpDataConnectionType.AutoPassive) {
-                if (!(reply = Execute("EPSV")).Success) {
-                    // if we're connected with IPv4 and data channel type is AutoPassive then fallback to IPv4
-                    if (reply.Type == FtpResponseType.PermanentNegativeCompletion && type == FtpDataConnectionType.AutoPassive && m_stream != null && m_stream.LocalEndPoint.AddressFamily == Sockets.AddressFamily.InterNetwork)
-                        return OpenPassiveDataStream(FtpDataConnectionType.PASV, command, restart);
-                    throw new FtpCommandException(reply);
-                }
-
-                m = Regex.Match(reply.Message, @"\(\|\|\|(?<port>\d+)\|\)");
-                if (!m.Success) {
-                    throw new FtpException("Failed to get the EPSV port from: " + reply.Message);
-                }
-
-                host = m_host;
-                port = int.Parse(m.Groups["port"].Value);
-            }
-            else {
-                if (m_stream.LocalEndPoint.AddressFamily != Sockets.AddressFamily.InterNetwork)
-                    throw new FtpException("Only IPv4 is supported by the PASV command. Use EPSV instead.");
-
-                if (!(reply = Execute("PASV")).Success)
-                    throw new FtpCommandException(reply);
-
-                m = Regex.Match(reply.Message,
-                    @"(?<quad1>\d+)," +
-                    @"(?<quad2>\d+)," +
-                    @"(?<quad3>\d+)," +
-                    @"(?<quad4>\d+)," +
-                    @"(?<port1>\d+)," +
-                    @"(?<port2>\d+)"
-                );
-
-                if (!m.Success || m.Groups.Count != 7)
-                    throw new FtpException(string.Format("Malformed PASV response: {0}", reply.Message));
-
-                // PASVEX mode ignores the host supplied in the PASV response
-                if (type == FtpDataConnectionType.PASVEX)
-                    host = m_host;
-                else
-                    host = string.Format("{0}.{1}.{2}.{3}",
-                        m.Groups["quad1"].Value,
-                        m.Groups["quad2"].Value,
-                        m.Groups["quad3"].Value,
-                        m.Groups["quad4"].Value);
-
-                port = (int.Parse(m.Groups["port1"].Value) << 8) + int.Parse(m.Groups["port2"].Value);
-            }
-
-            stream = new FtpDataStream(this);
-            stream.ConnectTimeout = DataConnectionConnectTimeout;
-            stream.ReadTimeout = DataConnectionReadTimeout;
-            stream.Connect(host, port, InternetProtocolVersions);
-            stream.SetSocketOption(Sockets.SocketOptionLevel.Socket, Sockets.SocketOptionName.KeepAlive, m_keepAlive);
-
-            if (restart > 0) {
-                if (!(reply = Execute("REST {0}", restart)).Success)
-                    throw new FtpCommandException(reply);
-            }
-
-            if (!(reply = Execute(command)).Success) {
-                stream.Close();
-                throw new FtpCommandException(reply);
-            }
-
-            // this needs to take place after the command is executed
-            if (m_dataConnectionEncryption && m_encryptionmode != FtpEncryptionMode.None)
-                stream.ActivateEncryption(m_host,
-                    this.ClientCertificates.Count > 0 ? this.ClientCertificates : null);
-
-            // the command status is used to determine
-            // if a reply needs to be read from the server
-            // when the stream is closed so always set it
-            // otherwise things can get out of sync.
-            stream.CommandStatus = reply;
-
-            return stream;
-        }
-
-        /// <summary>
-        /// Opens the specified type of active data stream
-        /// </summary>
-        /// <param name="type">Type of passive data stream to open</param>
-        /// <param name="command">The command to execute that requires a data stream</param>
-        /// <param name="restart">Restart location in bytes for file transfer</param>
-        /// <returns>A data stream ready to be used</returns>
-        FtpDataStream OpenActiveDataStream(FtpDataConnectionType type, string command, long restart) {
-            FtpDataStream stream = new FtpDataStream(this);
-            FtpReply reply;
-            IAsyncResult ar;
-
-            if (m_stream == null)
-                throw new InvalidOperationException("The control connection stream is null! Generally this means there is no connection to the server. Cannot open an active data stream.");
-
-            stream.Listen(m_stream.LocalEndPoint.Address, 0);
-            ar = stream.BeginAccept(null, null);
-
-            if (type == FtpDataConnectionType.EPRT || type == FtpDataConnectionType.AutoActive) {
-                int ipver = 0;
-
-                switch (stream.LocalEndPoint.AddressFamily) {
-                    case Sockets.AddressFamily.InterNetwork:
-                        ipver = 1; // IPv4
-                        break;
-                    case Sockets.AddressFamily.InterNetworkV6:
-                        ipver = 2; // IPv6
-                        break;
-                    default:
-                        throw new InvalidOperationException("The IP protocol being used is not supported.");
-                }
-
-                if (!(reply = Execute("EPRT |{0}|{1}|{2}|", ipver,
-                    stream.LocalEndPoint.Address.ToString(), stream.LocalEndPoint.Port)).Success) {
-
-                    // if we're connected with IPv4 and the data channel type is AutoActive then try to fall back to the PORT command
-                    if (reply.Type == FtpResponseType.PermanentNegativeCompletion && type == FtpDataConnectionType.AutoActive && m_stream != null && m_stream.LocalEndPoint.AddressFamily == Sockets.AddressFamily.InterNetwork) {
-                        stream.ControlConnection = null; // we don't want this failed EPRT attempt to close our control connection when the stream is closed so clear out the reference.
-                        stream.Close();
-                        return OpenActiveDataStream(FtpDataConnectionType.PORT, command, restart);
-                    }
-                    else {
-                        stream.Close();
-                        throw new FtpCommandException(reply);
-                    }
-                }
-            }
-            else {
-                if (m_stream.LocalEndPoint.AddressFamily != Sockets.AddressFamily.InterNetwork)
-                    throw new FtpException("Only IPv4 is supported by the PORT command. Use EPRT instead.");
-
-                if (!(reply = Execute("PORT {0},{1},{2}",
-                        stream.LocalEndPoint.Address.ToString().Replace('.', ','),
-                        stream.LocalEndPoint.Port / 256,
-                        stream.LocalEndPoint.Port % 256)).Success) {
-                    stream.Close();
-                    throw new FtpCommandException(reply);
-                }
-            }
-
-            if (restart > 0) {
-                if (!(reply = Execute("REST {0}", restart)).Success)
-                    throw new FtpCommandException(reply);
-            }
-
-            if (!(reply = Execute(command)).Success) {
-                stream.Close();
-                throw new FtpCommandException(reply);
-            }
-
-            ar.AsyncWaitHandle.WaitOne(m_dataConnectionConnectTimeout);
-            if (!ar.IsCompleted) {
-                stream.Close();
-                throw new TimeoutException("Timed out waiting for the server to connect to the active data socket.");
-            }
-
-            stream.EndAccept(ar);
-
-            if (m_dataConnectionEncryption && m_encryptionmode != FtpEncryptionMode.None)
-                stream.ActivateEncryption(m_host,
-                    this.ClientCertificates.Count > 0 ? this.ClientCertificates : null);
-
-            stream.SetSocketOption(Sockets.SocketOptionLevel.Socket, Sockets.SocketOptionName.KeepAlive, m_keepAlive);
-            stream.ReadTimeout = m_dataConnectionReadTimeout;
-            stream.CommandStatus = reply;
-
-            return stream;
-        }
-
-        /// <summary>
-        /// Opens a data stream.
-        /// </summary>
-        /// <param name='command'>The command to execute that requires a data stream</param>
-        /// <param name="restart">Restart location in bytes for file transfer</param>
-        /// <returns>The data stream.</returns>
-        FtpDataStream OpenDataStream(string command, long restart) {
-            FtpDataConnectionType type = m_dataConnectionType;
-            FtpDataStream stream = null;
-
-            try {
-                m_lock.WaitOne();
-
-                if (!IsConnected)
-                    Connect();
-
-                // The PORT and PASV commands do not work with IPv6 so
-                // if either one of those types are set change them
-                // to EPSV or EPRT appropriately.
-                if (m_stream.LocalEndPoint.AddressFamily == Sockets.AddressFamily.InterNetworkV6) {
-                    switch (type) {
-                        case FtpDataConnectionType.PORT:
-                            type = FtpDataConnectionType.EPRT;
-                            FtpTrace.WriteLine("Changed data connection type to EPRT because we are connected with IPv6.");
-                            break;
-                        case FtpDataConnectionType.PASV:
-                        case FtpDataConnectionType.PASVEX:
-                            type = FtpDataConnectionType.EPSV;
-                            FtpTrace.WriteLine("Changed data connection type to EPSV because we are connected with IPv6.");
-                            break;
-                    }
-                }
-
-                switch (type) {
-                    case FtpDataConnectionType.AutoPassive:
-                    case FtpDataConnectionType.EPSV:
-                    case FtpDataConnectionType.PASV:
-                    case FtpDataConnectionType.PASVEX:
-                        stream = OpenPassiveDataStream(type, command, restart);
-                        break;
-                    case FtpDataConnectionType.AutoActive:
-                    case FtpDataConnectionType.EPRT:
-                    case FtpDataConnectionType.PORT:
-                        stream = OpenActiveDataStream(type, command, restart);
-                        break;
-                }
-
-                if (stream == null)
-                    throw new InvalidOperationException("The specified data channel type is not implemented.");
-            }
-            finally {
-                m_lock.ReleaseMutex();
-            }
-
-            return stream;
-        }
-
-        /// <summary>
-        /// Disconnects a data stream
-        /// </summary>
-        /// <param name="stream">The data stream to close</param>
-        internal void CloseDataStream(FtpDataStream stream) {
-            if (stream == null)
-                throw new ArgumentException("The data stream parameter was null");
-
-            try {
-                m_lock.WaitOne();
-
-                try {
-                    if (IsConnected) {
-                        // if the command that required the data connection was
-                        // not successful then there will be no reply from
-                        // the server, however if the command was successful
-                        // the server will send a reply when the data connection
-                        // is closed.
-                        if (stream.CommandStatus.Type == FtpResponseType.PositivePreliminary) {
-                            FtpReply reply;
-
-                            if (!(reply = GetReply()).Success) {
-                                throw new FtpCommandException(reply);
-                            }
-                        }
-                    }
-                }
-                finally {
-                    // if this is a clone of the original control
-                    // connection we should Dispose()
-                    if (IsClone) {
-                        Disconnect();
-                        Dispose();
-                    }
-                }
-            }
-            finally {
-                m_lock.ReleaseMutex();
-            }
-        }
-
-        /// <summary>
-        /// Opens the specified file for reading
-        /// </summary>
-        /// <param name="path">The full or relative path of the file</param>
-        /// <returns>A stream for reading the file on the server</returns>
-        /// <example><code source="..\Examples\OpenRead.cs" lang="cs" /></example>
-        public Stream OpenRead(string path) {
-            return OpenRead(path, FtpDataType.Binary, 0);
-        }
-
-        /// <summary>
-        /// Opens the specified file for reading
-        /// </summary>
-        /// <param name="path">The full or relative path of the file</param>
-        /// <param name="type">ASCII/Binary</param>
-        /// <returns>A stream for reading the file on the server</returns>
-        /// <example><code source="..\Examples\OpenRead.cs" lang="cs" /></example>
-        public Stream OpenRead(string path, FtpDataType type) {
-            return OpenRead(path, type, 0);
-        }
-
-        /// <summary>
-        /// Opens the specified file for reading
-        /// </summary>
-        /// <param name="path">The full or relative path of the file</param>
-        /// <param name="restart">Resume location</param>
-        /// <returns>A stream for reading the file on the server</returns>
-        /// <example><code source="..\Examples\OpenRead.cs" lang="cs" /></example>
-        public Stream OpenRead(string path, long restart) {
-            return OpenRead(path, FtpDataType.Binary, restart);
-        }
-
-        /// <summary>
-        /// Opens the specified file for reading
-        /// </summary>
-        /// <param name="path">The full or relative path of the file</param>
-        /// <param name="type">ASCII/Binary</param>
-        /// <param name="restart">Resume location</param>
-        /// <returns>A stream for reading the file on the server</returns>
-        /// <example><code source="..\Examples\OpenRead.cs" lang="cs" /></example>
-        public virtual Stream OpenRead(string path, FtpDataType type, long restart) {
-            FtpClient client = null;
-            FtpDataStream stream = null;
-            long length = 0;
-
-            try {
-                m_lock.WaitOne();
-
-                if (m_threadSafeDataChannels) {
-                    client = CloneConnection();
-                    client.Connect();
-                    client.SetWorkingDirectory(GetWorkingDirectory());
-                }
-                else {
-                    client = this;
-                }
-
-                client.SetDataType(type);
-                length = client.GetFileSize(path);
-                stream = client.OpenDataStream(string.Format("RETR {0}", path.GetFtpPath()), restart);
-            }
-            finally {
-                m_lock.ReleaseMutex();
-            }
-
-            if (stream != null) {
-                if (length > 0)
-                    stream.SetLength(length);
-
-                if (restart > 0)
-                    stream.SetPosition(restart);
-            }
-
-            return stream;
-        }
-
-        /// <summary>
-        /// Opens the specified file for reading
-        /// </summary>
-        /// <param name="path">The full or relative path of the file</param>
-        /// <param name="callback">Async Callback</param>
-        /// <param name="state">State object</param>
-        /// <returns>IAsyncResult</returns>
-        /// <example><code source="..\Examples\BeginOpenRead.cs" lang="cs" /></example>
-        public IAsyncResult BeginOpenRead(string path, AsyncCallback callback, object state) {
-            return BeginOpenRead(path, FtpDataType.Binary, 0, callback, state);
-        }
-
-        /// <summary>
-        /// Opens the specified file for reading
-        /// </summary>
-        /// <param name="path">The full or relative path of the file</param>
-        /// <param name="type">ASCII/Binary</param>
-        /// <param name="callback">Async Callback</param>
-        /// <param name="state">State object</param>
-        /// <returns>IAsyncResult</returns>
-        /// <example><code source="..\Examples\BeginOpenRead.cs" lang="cs" /></example>
-        public IAsyncResult BeginOpenRead(string path, FtpDataType type, AsyncCallback callback, object state) {
-            return BeginOpenRead(path, type, 0, callback, state);
-        }
-
-        /// <summary>
-        /// Opens the specified file for reading
-        /// </summary>
-        /// <param name="path">The full or relative path of the file</param>
-        /// <param name="restart">Resume location</param>
-        /// <param name="callback">Async Callback</param>
-        /// <param name="state">State object</param>
-        /// <returns>IAsyncResult</returns>
-        /// <example><code source="..\Examples\BeginOpenRead.cs" lang="cs" /></example>
-        public IAsyncResult BeginOpenRead(string path, long restart, AsyncCallback callback, object state) {
-            return BeginOpenRead(path, FtpDataType.Binary, restart, callback, state);
-        }
-
-        delegate Stream AsyncOpenRead(string path, FtpDataType type, long restart);
-
-        /// <summary>
-        /// Opens the specified file for reading
-        /// </summary>
-        /// <param name="path">The full or relative path of the file</param>
-        /// <param name="type">ASCII/Binary</param>
-        /// <param name="restart">Resume location</param>
-        /// <param name="callback">Async Callback</param>
-        /// <param name="state">State object</param>
-        /// <returns>IAsyncResult</returns>
-        /// <example><code source="..\Examples\BeginOpenRead.cs" lang="cs" /></example>
-        public IAsyncResult BeginOpenRead(string path, FtpDataType type, long restart, AsyncCallback callback, object state) {
-            AsyncOpenRead func;
-            IAsyncResult ar;
-
-            ar = (func = new AsyncOpenRead(OpenRead)).BeginInvoke(path, type, restart, callback, state);
-            lock (m_asyncmethods) {
-                m_asyncmethods.Add(ar, func);
-            }
-
-            return ar;
-        }
-
-        /// <summary>
-        /// Ends a call to BeginOpenRead()
-        /// </summary>
-        /// <param name="ar">IAsyncResult returned from BeginOpenRead()</param>
-        /// <returns>A readable stream</returns>
-        /// <example><code source="..\Examples\BeginOpenRead.cs" lang="cs" /></example>
-        public Stream EndOpenRead(IAsyncResult ar) {
-            return GetAsyncDelegate<AsyncOpenRead>(ar).EndInvoke(ar);
-        }
-
-        /// <summary>
-        /// Opens the specified file for writing
-        /// </summary>
-        /// <param name="path">Full or relative path of the file</param>
-        /// <returns>A stream for writing to the file on the server</returns>
-        /// <example><code source="..\Examples\OpenWrite.cs" lang="cs" /></example>
-        public Stream OpenWrite(string path) {
-            return OpenWrite(path, FtpDataType.Binary);
-        }
-
-        /// <summary>
-        /// Opens the specified file for writing
-        /// </summary>
-        /// <param name="path">Full or relative path of the file</param>
-        /// <param name="type">ASCII/Binary</param>
-        /// <returns>A stream for writing to the file on the server</returns>
-        /// <example><code source="..\Examples\OpenWrite.cs" lang="cs" /></example>
-        public virtual Stream OpenWrite(string path, FtpDataType type) {
-            FtpClient client = null;
-            FtpDataStream stream = null;
-            long length = 0;
-
-            try {
-                m_lock.WaitOne();
-
-                if (m_threadSafeDataChannels) {
-                    client = CloneConnection();
-                    client.Connect();
-                    client.SetWorkingDirectory(GetWorkingDirectory());
-                }
-                else {
-                    client = this;
-                }
-
-                client.SetDataType(type);
-                length = client.GetFileSize(path);
-                stream = client.OpenDataStream(string.Format("STOR {0}", path.GetFtpPath()), 0);
-
-                if (length > 0 && stream != null)
-                    stream.SetLength(length);
-            }
-            finally {
-                m_lock.ReleaseMutex();
-            }
-
-            return stream;
-        }
-
-        /// <summary>
-        /// Opens the specified file for writing
-        /// </summary>
-        /// <param name="path">Full or relative path of the file</param>
-        /// <param name="callback">Async callback</param>
-        /// <param name="state">State object</param>
-        /// <returns>IAsyncResult</returns>
-        /// <example><code source="..\Examples\BeginOpenWrite.cs" lang="cs" /></example>
-        public IAsyncResult BeginOpenWrite(string path, AsyncCallback callback, object state) {
-            return BeginOpenWrite(path, FtpDataType.Binary, callback, state);
-        }
-
-        delegate Stream AsyncOpenWrite(string path, FtpDataType type);
-
-        /// <summary>
-        /// Opens the specified file for writing
-        /// </summary>
-        /// <param name="path">Full or relative path of the file</param>
-        /// <param name="type">ASCII/Binary</param>
-        /// <param name="callback">Async callback</param>
-        /// <param name="state">State object</param>
-        /// <returns>IAsyncResult</returns>
-        /// <example><code source="..\Examples\BeginOpenWrite.cs" lang="cs" /></example>
-        public IAsyncResult BeginOpenWrite(string path, FtpDataType type, AsyncCallback callback, object state) {
-            AsyncOpenWrite func;
-            IAsyncResult ar;
-
-            ar = (func = new AsyncOpenWrite(OpenWrite)).BeginInvoke(path, type, callback, state);
-            lock (m_asyncmethods) {
-                m_asyncmethods.Add(ar, func);
-            }
-
-            return ar;
-        }
-
-        /// <summary>
-        /// Ends a call to BeginOpenWrite()
-        /// </summary>
-        /// <param name="ar">IAsyncResult returned from BeginOpenWrite()</param>
-        /// <returns>A writable stream</returns>
-        /// <example><code source="..\Examples\BeginOpenWrite.cs" lang="cs" /></example>
-        public Stream EndOpenWrite(IAsyncResult ar) {
-            return GetAsyncDelegate<AsyncOpenWrite>(ar).EndInvoke(ar);
-        }
-
-        /// <summary>
-        /// Opens the specified file to be appended to
-        /// </summary>
-        /// <param name="path">The full or relative path to the file to be opened</param>
-        /// <returns>A stream for writing to the file on the server</returns>
-        /// <example><code source="..\Examples\OpenAppend.cs" lang="cs" /></example>
-        public Stream OpenAppend(string path) {
-            return OpenAppend(path, FtpDataType.Binary);
-        }
-
-        /// <summary>
-        /// Opens the specified file to be appended to
-        /// </summary>
-        /// <param name="path">The full or relative path to the file to be opened</param>
-        /// <param name="type">ASCII/Binary</param>
-        /// <returns>A stream for writing to the file on the server</returns>
-        /// <example><code source="..\Examples\OpenAppend.cs" lang="cs" /></example>
-        public virtual Stream OpenAppend(string path, FtpDataType type) {
-            FtpClient client = null;
-            FtpDataStream stream = null;
-            long length = 0;
-
-            try {
-                m_lock.WaitOne();
-
-                if (m_threadSafeDataChannels) {
-                    client = CloneConnection();
-                    client.Connect();
-                    client.SetWorkingDirectory(GetWorkingDirectory());
-                }
-                else {
-                    client = this;
-                }
-
-                client.SetDataType(type);
-                length = client.GetFileSize(path);
-                stream = client.OpenDataStream(string.Format("APPE {0}", path.GetFtpPath()), 0);
-
-                if (length > 0 && stream != null) {
-                    stream.SetLength(length);
-                    stream.SetPosition(length);
-                }
-            }
-            finally {
-                m_lock.ReleaseMutex();
-            }
-
-            return stream;
-        }
-
-        /// <summary>
-        /// Opens the specified file for writing
-        /// </summary>
-        /// <param name="path">Full or relative path of the file</param>
-        /// <param name="callback">Async callback</param>
-        /// <param name="state">State object</param>
-        /// <returns>IAsyncResult</returns>
-        /// <example><code source="..\Examples\BeginOpenAppend.cs" lang="cs" /></example>
-        public IAsyncResult BeginOpenAppend(string path, AsyncCallback callback, object state) {
-            return BeginOpenAppend(path, FtpDataType.Binary, callback, state);
-        }
-
-        delegate Stream AsyncOpenAppend(string path, FtpDataType type);
-
-        /// <summary>
-        /// Opens the specified file for writing
-        /// </summary>
-        /// <param name="path">Full or relative path of the file</param>
-        /// <param name="type">ASCII/Binary</param>
-        /// <param name="callback">Async callback</param>
-        /// <param name="state">State object</param>
-        /// <returns>IAsyncResult</returns>
-        /// <example><code source="..\Examples\BeginOpenAppend.cs" lang="cs" /></example>
-        public IAsyncResult BeginOpenAppend(string path, FtpDataType type, AsyncCallback callback, object state) {
-            IAsyncResult ar;
-            AsyncOpenAppend func;
-
-            ar = (func = new AsyncOpenAppend(OpenAppend)).BeginInvoke(path, type, callback, state);
-            lock (m_asyncmethods) {
-                m_asyncmethods.Add(ar, func);
-            }
-
-            return ar;
-        }
-
-        /// <summary>
-        /// Ends a call to BeginOpenAppend()
-        /// </summary>
-        /// <param name="ar">IAsyncResult returned from BeginOpenWrite()</param>
-        /// <returns>A writable stream</returns>
-        /// <example><code source="..\Examples\BeginOpenAppend.cs" lang="cs" /></example>
-        public Stream EndOpenAppend(IAsyncResult ar) {
-            return GetAsyncDelegate<AsyncOpenAppend>(ar).EndInvoke(ar);
-        }
-
-        /// <summary>
-        /// Recursively dereferences a symbolic link. See the
-        /// MaximumDereferenceCount property for controlling
-        /// how deep this method will recurse before giving up.
-        /// </summary>
-        /// <param name="item">The symbolic link</param>
-        /// <returns>FtpListItem, null if the link can't be dereferenced</returns>
-        /// <example><code source="..\Examples\DereferenceLink.cs" lang="cs" /></example>
-        public FtpListItem DereferenceLink(FtpListItem item) {
-            return DereferenceLink(item, MaximumDereferenceCount);
-        }
-
-        /// <summary>
-        /// Recursively dereferences a symbolic link
-        /// </summary>
-        /// <param name="item">The symbolic link</param>
-        /// <param name="recMax">The maximum depth of recursion that can be performed before giving up.</param>
-        /// <returns>FtpListItem, null if the link can't be dereferenced</returns>
-        /// <example><code source="..\Examples\DereferenceLink.cs" lang="cs" /></example>
-        public FtpListItem DereferenceLink(FtpListItem item, int recMax) {
-            int count = 0;
-            return DereferenceLink(item, recMax, ref count);
-        }
-
-        /// <summary>
-        /// Derefence a FtpListItem object
-        /// </summary>
-        /// <param name="item">The item to derefence</param>
-        /// <param name="recMax">Maximum recursive calls</param>
-        /// <param name="count">Counter</param>
-        /// <returns>FtpListItem, null if the link can't be dereferenced</returns>
-        /// <example><code source="..\Examples\DereferenceLink.cs" lang="cs" /></example>
-        FtpListItem DereferenceLink(FtpListItem item, int recMax, ref int count) {
-            if (item.Type != FtpFileSystemObjectType.Link)
-                throw new FtpException("You can only derefernce a symbolic link. Please verify the item type is Link.");
-
-            if (item.LinkTarget == null)
-                throw new FtpException("The link target was null. Please check this before trying to dereference the link.");
-
-            foreach (FtpListItem obj in GetListing(item.LinkTarget.GetFtpDirectoryName(), FtpListOption.ForceList)) {
-                if (item.LinkTarget == obj.FullName) {
-                    if (obj.Type == FtpFileSystemObjectType.Link) {
-                        if (++count == recMax)
-                            return null;
-
-                        return DereferenceLink(obj, recMax, ref count);
-                    }
-
-                    if (HasFeature(FtpCapability.MDTM)) {
-                        DateTime modify = GetModifiedTime(obj.FullName);
-
-                        if (modify != DateTime.MinValue)
-                            obj.Modified = modify;
-                    }
-
-                    if (obj.Type == FtpFileSystemObjectType.File && obj.Size < 0 && HasFeature(FtpCapability.SIZE))
-                        obj.Size = GetFileSize(obj.FullName);
-
-                    return obj;
-                }
-            }
-
-            return null;
-        }
-
-        delegate FtpListItem AsyncDereferenceLink(FtpListItem item, int recMax);
-
-        /// <summary>
-        /// Derefence a FtpListItem object asynchronously
-        /// </summary>
-        /// <param name="item">The item to derefence</param>
-        /// <param name="recMax">Maximum recursive calls</param>
-        /// <param name="callback">AsyncCallback</param>
-        /// <param name="state">State Object</param>
-        /// <returns>IAsyncResult</returns>
-        /// <example><code source="..\Examples\BeginDereferenceLink.cs" lang="cs" /></example>
-        public IAsyncResult BeginDereferenceLink(FtpListItem item, int recMax, AsyncCallback callback, object state) {
-            IAsyncResult ar;
-            AsyncDereferenceLink func;
-
-            ar = (func = new AsyncDereferenceLink(DereferenceLink)).BeginInvoke(item, recMax, callback, state);
-            lock (m_asyncmethods) {
-                m_asyncmethods.Add(ar, func);
-            }
-
-            return ar;
-        }
-
-        /// <summary>
-        /// Derefence a FtpListItem object asynchronously. See the
-        /// MaximumDereferenceCount property for controlling
-        /// how deep this method will recurse before giving up.
-        /// </summary>
-        /// <param name="item">The item to derefence</param>
-        /// <param name="callback">AsyncCallback</param>
-        /// <param name="state">State Object</param>
-        /// <returns>IAsyncResult</returns>
-        /// <example><code source="..\Examples\BeginDereferenceLink.cs" lang="cs" /></example>
-        public IAsyncResult BeginDereferenceLink(FtpListItem item, AsyncCallback callback, object state) {
-            return BeginDereferenceLink(item, MaximumDereferenceCount, callback, state);
-        }
-
-        /// <summary>
-        /// Ends a call to BeginDereferenceLink
-        /// </summary>
-        /// <param name="ar">IAsyncResult</param>
-        /// <returns>FtpListItem, null if the link can't be dereferenced</returns>
-        /// <example><code source="..\Examples\BeginDereferenceLink.cs" lang="cs" /></example>
-        public FtpListItem EndDereferenceLink(IAsyncResult ar) {
-            return GetAsyncDelegate<AsyncDereferenceLink>(ar).EndInvoke(ar);
-        }
-
-        /// <summary>
-        /// Gets a file listing from the server. Each FtpListItem object returned
-        /// contains information about the file that was able to be retrieved. If
-        /// a DateTime property is equal to DateTime.MinValue then it means the 
-        /// date in question was not able to be retrieved. If the Size property
-        /// is equal to 0 then it means the size of the object could also not
-        /// be retrieved.
-        /// </summary>
-        /// <returns>An array of FtpListItem objects</returns>
-        /// <example><code source="..\Examples\GetListing.cs" lang="cs" /></example>
-        public FtpListItem[] GetListing() {
-            return GetListing(null);
-        }
-
-        /// <summary>
-        /// Gets a file listing from the server. Each FtpListItem object returned
-        /// contains information about the file that was able to be retrieved. If
-        /// a DateTime property is equal to DateTime.MinValue then it means the 
-        /// date in question was not able to be retrieved. If the Size property
-        /// is equal to 0 then it means the size of the object could also not
-        /// be retrieved.
-        /// </summary>
-        /// <param name="path">The path of the directory to list</param>
-        /// <returns>An array of FtpListItem objects</returns>
-        /// <example><code source="..\Examples\GetListing.cs" lang="cs" /></example>
-        public FtpListItem[] GetListing(string path) {
-            return GetListing(path, 0);
-        }
-
-        /// <summary>
-        /// Gets a file listing from the server. Each FtpListItem object returned
-        /// contains information about the file that was able to be retrieved. If
-        /// a DateTime property is equal to DateTime.MinValue then it means the 
-        /// date in question was not able to be retrieved. If the Size property
-        /// is equal to 0 then it means the size of the object could also not
-        /// be retrieved.
-        /// </summary>
-        /// <param name="path">The path of the directory to list</param>
-        /// <param name="options">Options that dictacte how a list is performed and what information is gathered.</param>
-        /// <returns>An array of FtpListItem objects</returns>
-        /// <example><code source="..\Examples\GetListing.cs" lang="cs" /></example>
-        public FtpListItem[] GetListing(string path, FtpListOption options) {
-            FtpListItem item = null;
-            List<FtpListItem> lst = new List<FtpListItem>();
-            List<string> rawlisting = new List<string>();
-            string listcmd = null;
-            string pwd = GetWorkingDirectory();
-            string buf = null;
-
-            // old path cleanup code
-            /*path = path.GetFtpPath();
-            if (path == null || path.GetFtpPath().Trim().Length == 0 || path.StartsWith(".")) {
-                if (pwd == null || pwd.Length == 0) // couldn't get the working directory
-                    path = "./";
-                else if (path.StartsWith("./"))
-                    path = string.Format("{0}/{1}", pwd, path.Remove(0, 2));
-                else
-                    path = pwd;
-            }*/
-
-            path = path.GetFtpPath();
-            if (path == null || path.Trim().Length == 0) {
-                if (pwd != null && pwd.Trim().Length > 0)
-                    path = pwd;
-                else
-                    path = "./";
-            }
-            else if (!path.StartsWith("/") && pwd != null && pwd.Trim().Length > 0) {
-                if (path.StartsWith("./"))
-                    path = path.Remove(0, 2);
-                path = string.Format("{0}/{1}", pwd, path).GetFtpPath();
-            }
-
-            // MLSD provides a machine parsable format with more
-            // accurate information than most of the UNIX long list
-            // formats which translates to more effcient file listings
-            // so always prefer MLSD over LIST unless the caller of this
-            // method overrides it with the ForceList option
-            if ((options & FtpListOption.ForceList) != FtpListOption.ForceList && HasFeature(FtpCapability.MLSD)) {
-                listcmd = "MLSD";
-            }
-            else {
-                if ((options & FtpListOption.UseLS) == FtpListOption.UseLS) {
-                    listcmd = "LS";
-                }
-                else if ((options & FtpListOption.NameList) == FtpListOption.NameList) {
-                    listcmd = "NLST";
-                }
-                else {
-                    if ((options & FtpListOption.AllFiles) == FtpListOption.AllFiles)
-                        listcmd = "LIST -a";
-                    else
-                        listcmd = "LIST";
-                }
-            }
-
-            try {
-                m_lock.WaitOne();
-
-                Execute("TYPE I");
-
-                // read in raw file listing
-                using (FtpDataStream stream = OpenDataStream(string.Format("{0} {1}", listcmd, path.GetFtpPath()), 0)) {
-                    try {
-                        while ((buf = stream.ReadLine(Encoding)) != null) {
-                            if (buf.Length > 0) {
-                                rawlisting.Add(buf);
-                                FtpTrace.WriteLine(buf);
-                            }
-                        }
-                    }
-                    finally {
-                        stream.Close();
-                    }
-                }
-            }
-            finally {
-                m_lock.ReleaseMutex();
-            }
-
-            for (int i = 0; i < rawlisting.Count; i++) {
-                buf = rawlisting[i];
-
-                if ((options & FtpListOption.NameList) == FtpListOption.NameList) {
-                    // if NLST was used we only have a file name so
-                    // there is nothing to parse.
-                    item = new FtpListItem() {
-                        FullName = buf
-                    };
-
-                    if (DirectoryExists(item.FullName))
-                        item.Type = FtpFileSystemObjectType.Directory;
-                    else
-                        item.Type = FtpFileSystemObjectType.File;
-
-                    lst.Add(item);
-                }
-                else {
-                    // if the next line in the listing starts with spaces
-                    // it is assumed to be a continuation of the current line
-                    if (i + 1 < rawlisting.Count && (rawlisting[i + 1].StartsWith("\t") || rawlisting[i + 1].StartsWith(" ")))
-                        buf += rawlisting[++i];
-
-                    item = FtpListItem.Parse(path, buf, Capabilities);
-                    // FtpListItem.Parse() returns null if the line
-                    // could not be parsed
-                    if (item != null)
-                        lst.Add(item);
-                    else
-                        FtpTrace.WriteLine("Failed to parse file listing: " + buf);
-                }
-
-                // load extended information that wasn't available if the list options flags say to do so.
-                if (item != null) {
-                    // try to dereference symbolic links if the appropriate list
-                    // option was passed
-                    if (item.Type == FtpFileSystemObjectType.Link && (options & FtpListOption.DerefLinks) == FtpListOption.DerefLinks) {
-                        item.LinkObject = DereferenceLink(item);
-                    }
-
-                    if ((options & FtpListOption.Modify) == FtpListOption.Modify && HasFeature(FtpCapability.MDTM)) {
-                        // if the modified date was not loaded or the modified date is more than a day in the future 
-                        // and the server supports the MDTM command, load the modified date.
-                        // most servers do not support retrieving the modified date
-                        // of a directory but we try any way.
-                        if (item.Modified == DateTime.MinValue || listcmd.StartsWith("LIST")) {
-                            DateTime modify;
-
-                            if (item.Type == FtpFileSystemObjectType.Directory)
-                                FtpTrace.WriteLine("Trying to retrieve modification time of a directory, some servers don't like this...");
-
-                            if ((modify = GetModifiedTime(item.FullName)) != DateTime.MinValue)
-                                item.Modified = modify;
-                        }
-                    }
-
-                    if ((options & FtpListOption.Size) == FtpListOption.Size && HasFeature(FtpCapability.SIZE)) {
-                        // if no size was parsed, the object is a file and the server
-                        // supports the SIZE command, then load the file size
-                        if (item.Size == -1) {
-                            if (item.Type != FtpFileSystemObjectType.Directory) {
-                                item.Size = GetFileSize(item.FullName);
-                            }
-                            else {
-                                item.Size = 0;
-                            }
-                        }
-                    }
-                }
-            }
-
-            return lst.ToArray();
-        }
-
-        /// <summary>
-        /// Gets a file listing from the server asynchronously
-        /// </summary>
-        /// <param name="callback">AsyncCallback method</param>
-        /// <param name="state">State object</param>
-        /// <returns>IAsyncResult</returns>
-        /// <example><code source="..\Examples\BeginGetListing.cs" lang="cs" /></example>
-        public IAsyncResult BeginGetListing(AsyncCallback callback, Object state) {
-            return BeginGetListing(null, callback, state);
-        }
-
-        /// <summary>
-        /// Gets a file listing from the server asynchronously
-        /// </summary>
-        /// <param name="path">The path to list</param>
-        /// <param name="callback">AsyncCallback method</param>
-        /// <param name="state">State object</param>
-        /// <returns>IAsyncResult</returns>
-        /// <example><code source="..\Examples\BeginGetListing.cs" lang="cs" /></example>
-        public IAsyncResult BeginGetListing(string path, AsyncCallback callback, Object state) {
-            return BeginGetListing(path, FtpListOption.Modify | FtpListOption.Size, callback, state);
-        }
-
-
-        delegate FtpListItem[] AsyncGetListing(string path, FtpListOption options);
-
-        /// <summary>
-        /// Gets a file listing from the server asynchronously
-        /// </summary>
-        /// <param name="path">The path to list</param>
-        /// <param name="options">Options that dictate how the list operation is performed</param>
-        /// <param name="callback">AsyncCallback method</param>
-        /// <param name="state">State object</param>
-        /// <returns>IAsyncResult</returns>
-        /// <example><code source="..\Examples\BeginGetListing.cs" lang="cs" /></example>
-        public IAsyncResult BeginGetListing(string path, FtpListOption options, AsyncCallback callback, Object state) {
-            IAsyncResult ar;
-            AsyncGetListing func;
-
-            ar = (func = new AsyncGetListing(GetListing)).BeginInvoke(path, options, callback, state);
-            lock (m_asyncmethods) {
-                m_asyncmethods.Add(ar, func);
-            }
-
-            return ar;
-        }
-
-        /// <summary>
-        /// Ends an asynchronous file listing
-        /// </summary>
-        /// <param name="ar">IAsyncResult return from BeginGetListing()</param>
-        /// <returns>An array of items retrieved in the listing</returns>
-        /// <example><code source="..\Examples\BeginGetListing.cs" lang="cs" /></example>
-        public FtpListItem[] EndGetListing(IAsyncResult ar) {
-            return GetAsyncDelegate<AsyncGetListing>(ar).EndInvoke(ar);
-        }
-
-        /// <summary>
-        /// Returns a file/directory listing using the NLST command.
-        /// </summary>
-        /// <returns>A string array of file and directory names if any were returned.</returns>
-        public string[] GetNameListing() {
-            return GetNameListing(null);
-        }
-
-        /// <summary>
-        /// Returns a file/directory listing using the NLST command.
-        /// </summary>
-        /// <param name="path">The path of the directory to list</param>
-        /// <returns>A string array of file and directory names if any were returned.</returns>
-        /// <example><code source="..\Examples\GetNameListing.cs" lang="cs" /></example>
-        public string[] GetNameListing(string path) {
-            List<string> lst = new List<string>();
-            string pwd = GetWorkingDirectory();
-
-            /*if (path == null || path.GetFtpPath().Trim().Length == 0 || path.StartsWith(".")) {
-                if (pwd == null || pwd.Length == 0) // couldn't get the working directory
-                    path = "./";
-                else if (path.StartsWith("./"))
-                    path = string.Format("{0}/{1}", pwd, path.Remove(0, 2));
-                else
-                    path = pwd;
-            }*/
-
-            path = path.GetFtpPath();
-            if (path == null || path.Trim().Length == 0) {
-                if (pwd != null && pwd.Trim().Length > 0)
-                    path = pwd;
-                else
-                    path = "./";
-            }
-            else if (!path.StartsWith("/") && pwd != null && pwd.Trim().Length > 0) {
-                if (path.StartsWith("./"))
-                    path = path.Remove(0, 2);
-                path = string.Format("{0}/{1}", pwd, path).GetFtpPath();
-            }
-
-            try {
-                m_lock.WaitOne();
-
-                // always get the file listing in binary
-                // to avoid any potential character translation
-                // problems that would happen if in ASCII.
-                Execute("TYPE I");
-
-                using (FtpDataStream stream = OpenDataStream(string.Format("NLST {0}", path.GetFtpPath()), 0)) {
-                    string buf;
-
-                    try {
-                        while ((buf = stream.ReadLine(Encoding)) != null)
-                            lst.Add(buf);
-                    }
-                    finally {
-                        stream.Close();
-                    }
-                }
-            }
-            finally {
-                m_lock.ReleaseMutex();
-            }
-
-            return lst.ToArray();
-        }
-
-        delegate string[] AsyncGetNameListing(string path);
-
-        /// <summary>
-        /// Asynchronously gets a list of file and directory names for the specified path.
-        /// </summary>
-        /// <param name="path">The path of the directory to list</param>
-        /// <param name="callback">Async Callback</param>
-        /// <param name="state">State object</param>
-        /// <returns>IAsyncResult</returns>
-        /// <example><code source="..\Examples\BeginGetNameListing.cs" lang="cs" /></example>
-        public IAsyncResult BeginGetNameListing(string path, AsyncCallback callback, object state) {
-            IAsyncResult ar;
-            AsyncGetNameListing func;
-
-            ar = (func = new AsyncGetNameListing(GetNameListing)).BeginInvoke(path, callback, state);
-            lock (m_asyncmethods) {
-                m_asyncmethods.Add(ar, func);
-            }
-
-            return ar;
-        }
-
-        /// <summary>
-        /// Asynchronously gets a list of file and directory names for the specified path.
-        /// </summary>
-        /// <param name="callback">Async Callback</param>
-        /// <param name="state">State object</param>
-        /// <returns>IAsyncResult</returns>
-        /// <example><code source="..\Examples\BeginGetNameListing.cs" lang="cs" /></example>
-        public IAsyncResult BeginGetNameListing(AsyncCallback callback, object state) {
-            return BeginGetNameListing(null, callback, state);
-        }
-
-        /// <summary>
-        /// Ends a call to BeginGetNameListing()
-        /// </summary>
-        /// <param name="ar">IAsyncResult object returned from BeginGetNameListing</param>
-        /// <returns>An array of file and directory names if any were returned.</returns>
-        /// <example><code source="..\Examples\BeginGetNameListing.cs" lang="cs" /></example>
-        public string[] EndGetNameListing(IAsyncResult ar) {
-            return GetAsyncDelegate<AsyncGetNameListing>(ar).EndInvoke(ar);
-        }
-
-        /// <summary>
-        /// Sets the data type of information sent over the data stream
-        /// </summary>
-        /// <param name="type">ASCII/Binary</param>
-        protected void SetDataType(FtpDataType type) {
-            FtpReply reply;
-
-            try {
-                m_lock.WaitOne();
-
-                switch (type) {
-                    case FtpDataType.ASCII:
-                        if (!(reply = Execute("TYPE A")).Success)
-                            throw new FtpCommandException(reply);
-                        /*if (!(reply = Execute("STRU R")).Success)
-                            FtpTrace.WriteLine(reply.Message);*/
-                        break;
-                    case FtpDataType.Binary:
-                        if (!(reply = Execute("TYPE I")).Success)
-                            throw new FtpCommandException(reply);
-                        /*if (!(reply = Execute("STRU F")).Success)
-                            FtpTrace.WriteLine(reply.Message);*/
-                        break;
-                    default:
-                        throw new FtpException("Unsupported data type: " + type.ToString());
-                }
-            }
-            finally {
-                m_lock.ReleaseMutex();
-            }
-        }
-
-        delegate void AsyncSetDataType(FtpDataType type);
-
-        /// <summary>
-        /// Asynchronously sets the data type on the server
-        /// </summary>
-        /// <param name="type">ASCII/Binary</param>
-        /// <param name="callback">Async callback</param>
-        /// <param name="state">State object</param>
-        /// <returns>IAsyncResult</returns>
-        protected IAsyncResult BeginSetDataType(FtpDataType type, AsyncCallback callback, object state) {
-            IAsyncResult ar;
-            AsyncSetDataType func;
-
-            ar = (func = new AsyncSetDataType(SetDataType)).BeginInvoke(type, callback, state);
-            lock (m_asyncmethods) {
-                m_asyncmethods.Add(ar, func);
-            }
-
-            return ar;
-        }
-
-        /// <summary>
-        /// Ends a call to BeginSetDataType()
-        /// </summary>
-        /// <param name="ar">IAsyncResult returned from BeginSetDataType()</param>
-        protected void EndSetDataType(IAsyncResult ar) {
-            GetAsyncDelegate<AsyncSetDataType>(ar).EndInvoke(ar);
-        }
-
-        /// <summary>
-        /// Sets the work directory on the server
-        /// </summary>
-        /// <param name="path">The path of the directory to change to</param>
-        /// <example><code source="..\Examples\SetWorkingDirectory.cs" lang="cs" /></example>
-        public void SetWorkingDirectory(string path) {
-            FtpReply reply;
-            string ftppath = path.GetFtpPath();
-
-            if (ftppath == "." || ftppath == "./")
-                return;
-
-            try {
-                m_lock.WaitOne();
-
-                if (!(reply = Execute("CWD {0}", ftppath)).Success)
-                    throw new FtpCommandException(reply);
-            }
-            finally {
-                m_lock.ReleaseMutex();
-            }
-        }
-
-        delegate void AsyncSetWorkingDirectory(string path);
-
-        /// <summary>
-        /// Asynchronously changes the working directory on the server
-        /// </summary>
-        /// <param name="path">The directory to change to</param>
-        /// <param name="callback">Async Callback</param>
-        /// <param name="state">State object</param>
-        /// <returns>IAsyncResult</returns>
-        /// <example><code source="..\Examples\BeginSetWorkingDirectory.cs" lang="cs" /></example>
-        public IAsyncResult BeginSetWorkingDirectory(string path, AsyncCallback callback, object state) {
-            IAsyncResult ar;
-            AsyncSetWorkingDirectory func;
-
-            ar = (func = new AsyncSetWorkingDirectory(SetWorkingDirectory)).BeginInvoke(path, callback, state);
-            lock (m_asyncmethods) {
-                m_asyncmethods.Add(ar, func);
-            }
-
-            return ar;
-        }
-
-        /// <summary>
-        /// Ends asynchronous directory change
-        /// </summary>
-        /// <param name="ar">IAsyncResult returned from BeginSetWorkingDirectory</param>
-        /// <example><code source="..\Examples\BeginSetWorkingDirectory.cs" lang="cs" /></example>
-        public void EndSetWorkingDirectory(IAsyncResult ar) {
-            GetAsyncDelegate<AsyncSetWorkingDirectory>(ar).EndInvoke(ar);
-        }
-
-        /// <summary>
-        /// Gets the current working directory
-        /// </summary>
-        /// <returns>The current working directory, ./ if the response couldn't be parsed.</returns>
-        /// <example><code source="..\Examples\GetWorkingDirectory.cs" lang="cs" /></example>
-        public string GetWorkingDirectory() {
-            FtpReply reply;
-            Match m;
-
-            try {
-                m_lock.WaitOne();
-
-                if (!(reply = Execute("PWD")).Success)
-                    throw new FtpCommandException(reply);
-            }
-            finally {
-                m_lock.ReleaseMutex();
-            }
-
-            if ((m = Regex.Match(reply.Message, "\"(?<pwd>.*)\"")).Success) {
-                return m.Groups["pwd"].Value;
-            }
-
-            // check for MODCOMP ftp path mentioned in forums: https://netftp.codeplex.com/discussions/444461
-            if ((m = Regex.Match(reply.Message, "PWD = (?<pwd>.*)")).Success) {
-                return m.Groups["pwd"].Value;
-            }
-
-            FtpTrace.WriteLine("Failed to parse working directory from: " + reply.Message);
-
-            return "./";
-        }
-
-        delegate string AsyncGetWorkingDirectory();
-
-        /// <summary>
-        /// Asynchronously retrieves the working directory
-        /// </summary>
-        /// <param name="callback">Async callback</param>
-        /// <param name="state">State object</param>
-        /// <returns>IAsyncResult</returns>
-        /// <example><code source="..\Examples\BeginGetWorkingDirectory.cs" lang="cs" /></example>
-        public IAsyncResult BeginGetWorkingDirectory(AsyncCallback callback, object state) {
-            IAsyncResult ar;
-            AsyncGetWorkingDirectory func;
-
-            ar = (func = new AsyncGetWorkingDirectory(GetWorkingDirectory)).BeginInvoke(callback, state);
-            lock (m_asyncmethods) {
-                m_asyncmethods.Add(ar, func);
-            }
-
-            return ar;
-        }
-
-        /// <summary>
-        /// Ends an asynchronous call to retrieve the working directory
-        /// </summary>
-        /// <param name="ar">IAsyncResult returned from BeginGetWorkingDirectory</param>
-        /// <returns>The current working directory</returns>
-        /// <example><code source="..\Examples\BeginGetWorkingDirectory.cs" lang="cs" /></example>
-        public string EndGetWorkingDirectory(IAsyncResult ar) {
-            return GetAsyncDelegate<AsyncGetWorkingDirectory>(ar).EndInvoke(ar);
-        }
-
-        /// <summary>
-        /// Gets the size of the file
-        /// </summary>
-        /// <param name="path">The full or relative path of the file</param>
-        /// <returns>-1 if the command fails, otherwise the file size</returns>
-        /// <example><code source="..\Examples\GetFileSize.cs" lang="cs" /></example>
-        public virtual long GetFileSize(string path) {
-            FtpReply reply;
-            long length = 0;
-
-            try {
-                m_lock.WaitOne();
-
-                if (!(reply = Execute("SIZE {0}", path.GetFtpPath())).Success)
-                    return -1;
-
-                if (!long.TryParse(reply.Message, out length))
-                    return -1;
-            }
-            finally {
-                m_lock.ReleaseMutex();
-            }
-
-            return length;
-        }
-
-        delegate long AsyncGetFileSize(string path);
-
-        /// <summary>
-        /// Asynchronously retrieve the size of the specified file
-        /// </summary>
-        /// <param name="path">The full or relative path of the file</param>
-        /// <param name="callback">Async callback</param>
-        /// <param name="state">State object</param>
-        /// <returns>IAsyncResult</returns>
-        /// <example><code source="..\Examples\BeginGetFileSize.cs" lang="cs" /></example>
-        public IAsyncResult BeginGetFileSize(string path, AsyncCallback callback, object state) {
-            IAsyncResult ar;
-            AsyncGetFileSize func;
-
-            ar = (func = new AsyncGetFileSize(GetFileSize)).BeginInvoke(path, callback, state);
-            lock (m_asyncmethods) {
-                m_asyncmethods.Add(ar, func);
-            }
-
-            return ar;
-        }
-
-        /// <summary>
-        /// Ends a call to BeginGetFileSize()
-        /// </summary>
-        /// <param name="ar">IAsyncResult returned from BeginGetFileSize</param>
-        /// <returns>The size of the file, -1 if there was a problem.</returns>
-        /// <example><code source="..\Examples\BeginGetFileSize.cs" lang="cs" /></example>
-        public long EndGetFileSize(IAsyncResult ar) {
-            return GetAsyncDelegate<AsyncGetFileSize>(ar).EndInvoke(ar);
-        }
-
-        /// <summary>
-        /// Gets the modified time of the file
-        /// </summary>
-        /// <param name="path">The full path to the file</param>
-        /// <returns>The modified time, DateTime.MinValue if there was a problem</returns>
-        /// <example><code source="..\Examples\GetModifiedTime.cs" lang="cs" /></example>
-        public virtual DateTime GetModifiedTime(string path) {
-            DateTime modify = DateTime.MinValue;
-            FtpReply reply;
-
-            try {
-                m_lock.WaitOne();
-
-                if ((reply = Execute("MDTM {0}", path.GetFtpPath())).Success)
-                    modify = reply.Message.GetFtpDate(DateTimeStyles.AssumeUniversal);
-            }
-            finally {
-                m_lock.ReleaseMutex();
-            }
-
-            return modify;
-        }
-
-        delegate DateTime AsyncGetModifiedTime(string path);
-
-        /// <summary>
-        /// Gets the modified time of the file
-        /// </summary>
-        /// <param name="path">The full path to the file</param>
-        /// <param name="callback">Async callback</param>
-        /// <param name="state">State object</param>
-        /// <returns>IAsyncResult</returns>
-        /// <example><code source="..\Examples\BeginGetModifiedTime.cs" lang="cs" /></example>
-        public IAsyncResult BeginGetModifiedTime(string path, AsyncCallback callback, object state) {
-            IAsyncResult ar;
-            AsyncGetModifiedTime func;
-
-            ar = (func = new AsyncGetModifiedTime(GetModifiedTime)).BeginInvoke(path, callback, state);
-            lock (m_asyncmethods) {
-                m_asyncmethods.Add(ar, func);
-            }
-
-            return ar;
-        }
-
-        /// <summary>
-        /// Ends a call to BeginGetModifiedTime()
-        /// </summary>
-        /// <param name="ar">IAsyncResult returned from BeginGetModifiedTime()</param>
-        /// <returns>The modified time, DateTime.MinValue if there was a problem</returns>
-        /// <example><code source="..\Examples\BeginGetModifiedTime.cs" lang="cs" /></example>
-        public DateTime EndGetModifiedTime(IAsyncResult ar) {
-            return GetAsyncDelegate<AsyncGetModifiedTime>(ar).EndInvoke(ar);
-        }
-
-        /// <summary>
-        /// Deletes a file on the server
-        /// </summary>
-        /// <param name="path">The full or relative path to the file</param>
-        /// <example><code source="..\Examples\DeleteFile.cs" lang="cs" /></example>
-        public void DeleteFile(string path) {
-            FtpReply reply;
-
-            try {
-                m_lock.WaitOne();
-
-                if (!(reply = Execute("DELE {0}", path.GetFtpPath())).Success)
-                    throw new FtpCommandException(reply);
-            }
-            finally {
-                m_lock.ReleaseMutex();
-            }
-        }
-
-        delegate void AsyncDeleteFile(string path);
-
-        /// <summary>
-        /// Asynchronously deletes a file from the server
-        /// </summary>
-        /// <param name="path">The full or relative path to the file</param>
-        /// <param name="callback">Async callback</param>
-        /// <param name="state">State object</param>
-        /// <returns>IAsyncResult</returns>
-        /// <example><code source="..\Examples\BeginDeleteFile.cs" lang="cs" /></example>
-        public IAsyncResult BeginDeleteFile(string path, AsyncCallback callback, object state) {
-            IAsyncResult ar;
-            AsyncDeleteFile func;
-
-            ar = (func = new AsyncDeleteFile(DeleteFile)).BeginInvoke(path, callback, state);
-            lock (m_asyncmethods) {
-                m_asyncmethods.Add(ar, func);
-            }
-
-            return ar;
-        }
-
-        /// <summary>
-        /// Ends a call to BeginDeleteFile
-        /// </summary>
-        /// <param name="ar">IAsyncResult returned from BeginDeleteFile</param>
-        /// <example><code source="..\Examples\BeginDeleteFile.cs" lang="cs" /></example>
-        public void EndDeleteFile(IAsyncResult ar) {
-            GetAsyncDelegate<AsyncDeleteFile>(ar).EndInvoke(ar);
-        }
-
-        /// <summary>
-        /// Deletes the specified directory on the server.
-        /// </summary>
-        /// <param name="path">The full or relative path of the directory to delete</param>
-        /// <example><code source="..\Examples\DeleteDirectory.cs" lang="cs" /></example>
-        public void DeleteDirectory(string path) {
-            DeleteDirectory(path, false);
-        }
-
-        /// <summary>
-        /// Delets the specified directory on the server
-        /// </summary>
-        /// <param name="path">The full or relative path of the directory to delete</param>
-        /// <param name="force">If the directory is not empty, remove its contents</param>
-        /// <example><code source="..\Examples\DeleteDirectory.cs" lang="cs" /></example>
-        public void DeleteDirectory(string path, bool force) {
-            DeleteDirectory(path, force, 0);
-        }
-
-        /// <summary>
-        /// Deletes the specified directory on the server
-        /// </summary>
-        /// <param name="path">The full or relative path of the directory to delete</param>
-        /// <param name="force">If the directory is not empty, remove its contents</param>
-        /// <param name="options">FtpListOptions for controlling how the directory
-        /// contents are retrieved with the force option is true. If you experience problems
-        /// the file listing can be fine tuned through this parameter.</param>
-        /// <example><code source="..\Examples\DeleteDirectory.cs" lang="cs" /></example>
-        public void DeleteDirectory(string path, bool force, FtpListOption options) {
-            FtpReply reply;
-            string ftppath = path.GetFtpPath();
-
-            try {
-                m_lock.WaitOne();
-
-                if (force) {
-                    foreach (FtpListItem item in GetListing(path, options)) {
-                        switch (item.Type) {
-                            case FtpFileSystemObjectType.File:
-                                DeleteFile(item.FullName);
-                                break;
-                            case FtpFileSystemObjectType.Directory:
-                                DeleteDirectory(item.FullName, true, options);
-                                break;
-                            default:
-                                throw new FtpException("Don't know how to delete object type: " + item.Type);
-                        }
-                    }
-                }
-
-                // can't delete the working directory and
-                // can't delete the server root.
-                if (ftppath == "." || ftppath == "./" || ftppath == "/")
-                    return;
-
-                if (!(reply = Execute("RMD {0}", ftppath)).Success)
-                    throw new FtpCommandException(reply);
-            }
-            finally {
-                m_lock.ReleaseMutex();
-            }
-        }
-
-        delegate void AsyncDeleteDirectory(string path, bool force, FtpListOption options);
-
-        /// <summary>
-        /// Asynchronously removes a directory from the server
-        /// </summary>
-        /// <param name="path">The full or relative path of the directory to delete</param>
-        /// <param name="callback">Async callback</param>
-        /// <param name="state">State object</param>
-        /// <returns>IAsyncResult</returns>
-        /// <example><code source="..\Examples\BeginDeleteDirectory.cs" lang="cs" /></example>
-        public IAsyncResult BeginDeleteDirectory(string path, AsyncCallback callback, object state) {
-            return BeginDeleteDirectory(path, true, 0, callback, state);
-        }
-
-        /// <summary>
-        /// Asynchronously removes a directory from the server
-        /// </summary>
-        /// <param name="path">The full or relative path of the directory to delete</param>
-        /// <param name="force">If the directory is not empty, remove its contents</param>
-        /// <param name="callback">Async callback</param>
-        /// <param name="state">State object</param>
-        /// <returns>IAsyncResult</returns>
-        /// <example><code source="..\Examples\BeginDeleteDirectory.cs" lang="cs" /></example>
-        public IAsyncResult BeginDeleteDirectory(string path, bool force, AsyncCallback callback, object state) {
-            return BeginDeleteDirectory(path, force, 0, callback, state);
-        }
-
-        /// <summary>
-        /// Asynchronously removes a directory from the server
-        /// </summary>
-        /// <param name="path">The full or relative path of the directory to delete</param>
-        /// <param name="force">If the directory is not empty, remove its contents</param>
-        /// <param name="options">FtpListOptions for controlling how the directory
-        /// contents are retrieved with the force option is true. If you experience problems
-        /// the file listing can be fine tuned through this parameter.</param>
-        /// <param name="callback">Async callback</param>
-        /// <param name="state">State object</param>
-        /// <returns>IAsyncResult</returns>
-        /// <example><code source="..\Examples\BeginDeleteDirectory.cs" lang="cs" /></example>
-        public IAsyncResult BeginDeleteDirectory(string path, bool force, FtpListOption options, AsyncCallback callback, object state) {
-            AsyncDeleteDirectory func;
-            IAsyncResult ar;
-
-            ar = (func = new AsyncDeleteDirectory(DeleteDirectory)).BeginInvoke(path, force, options, callback, state);
-            lock (m_asyncmethods) {
-                m_asyncmethods.Add(ar, func);
-            }
-
-            return ar;
-        }
-
-        /// <summary>
-        /// Ends a call to BeginDeleteDirectory()
-        /// </summary>
-        /// <param name="ar">IAsyncResult returned from BeginDeleteDirectory</param>
-        /// <example><code source="..\Examples\BeginDeleteDirectory.cs" lang="cs" /></example>
-        public void EndDeleteDirectory(IAsyncResult ar) {
-            GetAsyncDelegate<AsyncDeleteDirectory>(ar).EndInvoke(ar);
-        }
-
-        /// <summary>
-        /// Tests if the specified directory exists on the server. This
-        /// method works by trying to change the working directory to
-        /// the path specified. If it succeeds, the directory is changed
-        /// back to the old working directory and true is returned. False
-        /// is returned otherwise and since the CWD failed it is assumed
-        /// the working directory is still the same.
-        /// </summary>
-        /// <param name="path">The path of the directory</param>
-        /// <returns>True if it exists, false otherwise.</returns>
-        /// <example><code source="..\Examples\DirectoryExists.cs" lang="cs" /></example>
-        public bool DirectoryExists(string path) {
-            string pwd;
-            string ftppath = path.GetFtpPath();
-
-            if (ftppath == "." || ftppath == "./" || ftppath == "/")
-                return true;
-
-            try {
-                m_lock.WaitOne();
-                pwd = GetWorkingDirectory();
-
-                if (Execute("CWD {0}", ftppath).Success) {
-                    FtpReply reply = Execute("CWD {0}", pwd.GetFtpPath());
-
-                    if (!reply.Success)
-                        throw new FtpException("DirectoryExists(): Failed to restore the working directory.");
-
-                    return true;
-                }
-            }
-            finally {
-                m_lock.ReleaseMutex();
-            }
-
-            return false;
-        }
-
-        delegate bool AsyncDirectoryExists(string path);
-
-        /// <summary>
-        /// Checks if a directory exists on the server asynchronously.
-        /// </summary>
-        /// <returns>IAsyncResult</returns>
-        /// <param name='path'>The full or relative path of the directory to check for</param>
-        /// <param name='callback'>Async callback</param>
-        /// <param name='state'>State object</param>
-        /// <example><code source="..\Examples\BeginDirectoryExists.cs" lang="cs" /></example>
-        public IAsyncResult BeginDirectoryExists(string path, AsyncCallback callback, object state) {
-            AsyncDirectoryExists func;
-            IAsyncResult ar;
-
-            ar = (func = new AsyncDirectoryExists(DirectoryExists)).BeginInvoke(path, callback, state);
-            lock (m_asyncmethods) {
-                m_asyncmethods.Add(ar, func);
-            }
-
-            return ar;
-        }
-
-        /// <summary>
-        /// Ends a call to BeginDirectoryExists
-        /// </summary>
-        /// <param name="ar">IAsyncResult returned from BeginDirectoryExists</param>
-        /// <returns>True if the directory exists. False otherwise.</returns>
-        /// <example><code source="..\Examples\BeginDirectoryExists.cs" lang="cs" /></example>
-        public bool EndDirectoryExists(IAsyncResult ar) {
-            return GetAsyncDelegate<AsyncDirectoryExists>(ar).EndInvoke(ar);
-        }
-
-        /// <summary>
-        /// Checks if a file exsts on the server by taking a 
-        /// file listing of the parent directory in the path
-        /// and comparing the results the path supplied.
-        /// </summary>
-        /// <param name="path">The full or relative path to the file</param>
-        /// <returns>True if the file exists</returns>
-        /// <example><code source="..\Examples\FileExists.cs" lang="cs" /></example>
-        public bool FileExists(string path) {
-            return FileExists(path, 0);
-        }
-
-        /// <summary>
-        /// Checks if a file exsts on the server by taking a 
-        /// file listing of the parent directory in the path
-        /// and comparing the results the path supplied.
-        /// </summary>
-        /// <param name="path">The full or relative path to the file</param>
-        /// <param name="options">Options for controling the file listing used to
-        /// determine if the file exists.</param>
-        /// <returns>True if the file exists</returns>
-        /// <example><code source="..\Examples\FileExists.cs" lang="cs" /></example>
-        public bool FileExists(string path, FtpListOption options) {
-            string dirname = path.GetFtpDirectoryName();
-
-            try {
-                m_lock.WaitOne();
-
-                if (!DirectoryExists(dirname))
-                    return false;
-
-                foreach (FtpListItem item in GetListing(dirname, options))
-                    if (item.Type == FtpFileSystemObjectType.File && item.Name == path.GetFtpFileName())
-                        return true;
-            }
-            finally {
-                m_lock.ReleaseMutex();
-            }
-
-            return false;
-        }
-
-        delegate bool AsyncFileExists(string path, FtpListOption options);
-
-        /// <summary>
-        /// Checks if a file exsts on the server by taking a 
-        /// file listing of the parent directory in the path
-        /// and comparing the results the path supplied.
-        /// </summary>
-        /// <param name="path">The full or relative path to the file</param>
-        /// <param name="callback">Async callback</param>
-        /// <param name="state">State object</param>
-        /// <returns>IAsyncResult</returns>
-        /// <example><code source="..\Examples\BeginFileExists.cs" lang="cs" /></example>
-        public IAsyncResult BeginFileExists(string path, AsyncCallback callback, object state) {
-            return BeginFileExists(path, 0, callback, state);
-        }
-
-        /// <summary>
-        /// Checks if a file exsts on the server by taking a 
-        /// file listing of the parent directory in the path
-        /// and comparing the results the path supplied.
-        /// </summary>
-        /// <param name="path">The full or relative path to the file</param>
-        /// <param name="options">Options for controling the file listing used to
-        /// determine if the file exists.</param>
-        /// <param name="callback">Async callback</param>
-        /// <param name="state">State object</param>
-        /// <returns>IAsyncResult</returns>
-        /// <example><code source="..\Examples\BeginFileExists.cs" lang="cs" /></example>
-        public IAsyncResult BeginFileExists(string path, FtpListOption options, AsyncCallback callback, object state) {
-            AsyncFileExists func;
-            IAsyncResult ar;
-
-            ar = (func = new AsyncFileExists(FileExists)).BeginInvoke(path, options, callback, state);
-            lock (m_asyncmethods) {
-                m_asyncmethods.Add(ar, func);
-            }
-
-            return ar;
-        }
-
-        /// <summary>
-        /// Ends a call to BeginFileExists
-        /// </summary>
-        /// <param name="ar">IAsyncResult returned from BeginFileExists</param>
-        /// <returns>True if the file exists</returns>
-        /// <example><code source="..\Examples\BeginFileExists.cs" lang="cs" /></example>
-        public bool EndFileExists(IAsyncResult ar) {
-            return GetAsyncDelegate<AsyncFileExists>(ar).EndInvoke(ar);
-        }
-
-        /// <summary>
-        /// Creates a directory on the server. If the preceding
-        /// directories do not exist they are created.
-        /// </summary>
-        /// <param name="path">The full or relative path to the new directory</param>
-        /// <example><code source="..\Examples\CreateDirectory.cs" lang="cs" /></example>
-        public void CreateDirectory(string path) {
-            CreateDirectory(path, true);
-        }
-
-        /// <summary>
-        /// Creates a directory on the server
-        /// </summary>
-        /// <param name="path">The full or relative path to the directory to create</param>
-        /// <param name="force">Try to force all non-existant pieces of the path to be created</param>
-        /// <example><code source="..\Examples\CreateDirectory.cs" lang="cs" /></example>
-        public void CreateDirectory(string path, bool force) {
-            FtpReply reply;
-            string ftppath = path.GetFtpPath();
-
-            if (ftppath == "." || ftppath == "./" || ftppath == "/")
-                return;
-
-            try {
-                m_lock.WaitOne();
-
-                path = path.GetFtpPath().TrimEnd('/');
-
-                if (force && !DirectoryExists(path.GetFtpDirectoryName())) {
-                    FtpTrace.WriteLine(string.Format(
-                        "CreateDirectory(\"{0}\", {1}): Create non-existent parent: {2}",
-                        path, force, path.GetFtpDirectoryName()));
-                    CreateDirectory(path.GetFtpDirectoryName(), true);
-                }
-                else if (DirectoryExists(path))
-                    return;
-
-                FtpTrace.WriteLine(string.Format("CreateDirectory(\"{0}\", {1})",
-                    ftppath, force));
-
-                if (!(reply = Execute("MKD {0}", ftppath)).Success)
-                    throw new FtpCommandException(reply);
-            }
-            finally {
-                m_lock.ReleaseMutex();
-            }
-        }
-
-        delegate void AsyncCreateDirectory(string path, bool force);
-
-        /// <summary>
-        /// Creates a directory asynchronously
-        /// </summary>
-        /// <param name="path">The full or relative path to the directory to create</param>
-        /// <param name="callback">Async callback</param>
-        /// <param name="state">State object</param>
-        /// <returns>IAsyncResult</returns>
-        /// <example><code source="..\Examples\BeginCreateDirectory.cs" lang="cs" /></example>
-        public IAsyncResult BeginCreateDirectory(string path, AsyncCallback callback, object state) {
-            return BeginCreateDirectory(path, true, callback, state);
-        }
-
-        /// <summary>
-        /// Creates a directory asynchronously
-        /// </summary>
-        /// <param name="path">The full or relative path to the directory to create</param>
-        /// <param name="force">Try to create the whole path if the preceding directories do not exist</param>
-        /// <param name="callback">Async callback</param>
-        /// <param name="state">State object</param>
-        /// <returns>IAsyncResult</returns>
-        /// <example><code source="..\Examples\BeginCreateDirectory.cs" lang="cs" /></example>
-        public IAsyncResult BeginCreateDirectory(string path, bool force, AsyncCallback callback, object state) {
-            AsyncCreateDirectory func;
-            IAsyncResult ar;
-
-            ar = (func = new AsyncCreateDirectory(CreateDirectory)).BeginInvoke(path, force, callback, state);
-            lock (m_asyncmethods) {
-                m_asyncmethods.Add(ar, func);
-            }
-
-            return ar;
-        }
-
-        /// <summary>
-        /// Ends a call to BeginCreateDirectory
-        /// </summary>
-        /// <param name="ar">IAsyncResult returned from BeginCreateDirectory</param>
-        /// <example><code source="..\Examples\BeginCreateDirectory.cs" lang="cs" /></example>
-        public void EndCreateDirectory(IAsyncResult ar) {
-            GetAsyncDelegate<AsyncCreateDirectory>(ar).EndInvoke(ar);
-        }
-
-        /// <summary>
-        /// Renames an object on the remote file system.
-        /// </summary>
-        /// <param name="path">The full or relative path to the object</param>
-        /// <param name="dest">The old or new full or relative path including the new name of the object</param>
-        /// <example><code source="..\Examples\Rename.cs" lang="cs" /></example>
-        public void Rename(string path, string dest) {
-            FtpReply reply;
-
-            try {
-                m_lock.WaitOne();
-
-                if (!(reply = Execute("RNFR {0}", path.GetFtpPath())).Success)
-                    throw new FtpCommandException(reply);
-
-                if (!(reply = Execute("RNTO {0}", dest.GetFtpPath())).Success)
-                    throw new FtpCommandException(reply);
-            }
-            finally {
-                m_lock.ReleaseMutex();
-            }
-        }
-
-        delegate void AsyncRename(string path, string dest);
-
-        /// <summary>
-        /// Asynchronously renames an object on the server
-        /// </summary>
-        /// <param name="path">The full or relative path to the object</param>
-        /// <param name="dest">The old or new full or relative path including the new name of the object</param>
-        /// <param name="callback">Async callback</param>
-        /// <param name="state">State object</param>
-        /// <returns>IAsyncResult</returns>
-        /// <example><code source="..\Examples\BeginRename.cs" lang="cs" /></example>
-        public IAsyncResult BeginRename(string path, string dest, AsyncCallback callback, object state) {
-            AsyncRename func;
-            IAsyncResult ar;
-
-            ar = (func = new AsyncRename(Rename)).BeginInvoke(path, dest, callback, state);
-            lock (m_asyncmethods) {
-                m_asyncmethods.Add(ar, func);
-            }
-
-            return ar;
-        }
-
-        /// <summary>
-        /// Ends a call to BeginRename
-        /// </summary>
-        /// <param name="ar">IAsyncResult returned from BeginRename</param>
-        /// <example><code source="..\Examples\BeginRename.cs" lang="cs" /></example>
-        public void EndRename(IAsyncResult ar) {
-            GetAsyncDelegate<AsyncRename>(ar).EndInvoke(ar);
-        }
-
-        /// <summary>
-        /// Gets the currently selected hash algorith for the HASH
-        /// command. This feature is experimental. See this link
-        /// for details:
-        /// http://tools.ietf.org/html/draft-bryan-ftpext-hash-02
-        /// </summary>
-        /// <returns>The FtpHashType flag or FtpHashType.NONE if there was a problem.</returns>
-        /// <example><code source="..\Examples\GetHashAlgorithm.cs" lang="cs" /></example>
-        public FtpHashAlgorithm GetHashAlgorithm() {
-            FtpReply reply;
-            FtpHashAlgorithm type = FtpHashAlgorithm.NONE;
-
-            try {
-                m_lock.WaitOne();
-
-                if ((reply = Execute("OPTS HASH")).Success) {
-                    switch (reply.Message) {
-                        case "SHA-1":
-                            type = FtpHashAlgorithm.SHA1;
-                            break;
-                        case "SHA-256":
-                            type = FtpHashAlgorithm.SHA256;
-                            break;
-                        case "SHA-512":
-                            type = FtpHashAlgorithm.SHA512;
-                            break;
-                        case "MD5":
-                            type = FtpHashAlgorithm.MD5;
-                            break;
-                    }
-                }
-            }
-            finally {
-                m_lock.ReleaseMutex();
-            }
-
-            return type;
-        }
-
-        delegate FtpHashAlgorithm AsyncGetHashAlgorithm();
-
-        /// <summary>
-        /// Asynchronously get the hash algorithm being used by the HASH command.
-        /// </summary>
-        /// <param name="callback">Async callback</param>
-        /// <param name="state">State object</param>
-        /// <returns>IAsyncResult</returns>
-        public IAsyncResult BeginGetHashAlgorithm(AsyncCallback callback, object state) {
-            AsyncGetHashAlgorithm func;
-            IAsyncResult ar;
-
-            ar = (func = new AsyncGetHashAlgorithm(GetHashAlgorithm)).BeginInvoke(callback, state);
-            lock (m_asyncmethods) {
-                m_asyncmethods.Add(ar, func);
-            }
-
-            return ar;
-        }
-
-        /// <summary>
-        /// Ends a call to BeginGetHashAlgorithm
-        /// </summary>
-        /// <param name="ar">IAsyncResult returned from BeginGetHashAlgorithm</param>
-        public FtpHashAlgorithm EndGetHashAlgorithm(IAsyncResult ar) {
-            return GetAsyncDelegate<AsyncGetHashAlgorithm>(ar).EndInvoke(ar);
-        }
-
-        /// <summary>
-        /// Tells the server which hash algorith to use
-        /// for the HASH command. If you specifiy an 
-        /// algorithm not listed in FtpClient.HashTypes
-        /// a NotImplemented() exectpion will be thrown
-        /// so be sure to query that list of Flags before
-        /// selecting a hash algorithm. Support for the
-        /// HASH command is experimental. Please see
-        /// the following link for more details:
-        /// http://tools.ietf.org/html/draft-bryan-ftpext-hash-02
-        /// </summary>
-        /// <param name="type">Hash Algorithm</param>
-        /// <example><code source="..\Examples\SetHashAlgorithm.cs" lang="cs" /></example>
-        public void SetHashAlgorithm(FtpHashAlgorithm type) {
-            FtpReply reply;
-            string algorithm;
-
-            try {
-                m_lock.WaitOne();
-
-                if ((HashAlgorithms & type) != type)
-                    throw new NotImplementedException(string.Format("The hash algorithm {0} was not advertised by the server.", type.ToString()));
-
-                switch (type) {
-                    case FtpHashAlgorithm.SHA1:
-                        algorithm = "SHA-1";
-                        break;
-                    case FtpHashAlgorithm.SHA256:
-                        algorithm = "SHA-256";
-                        break;
-                    case FtpHashAlgorithm.SHA512:
-                        algorithm = "SHA-512";
-                        break;
-                    case FtpHashAlgorithm.MD5:
-                        algorithm = "MD5";
-                        break;
-                    default:
-                        algorithm = type.ToString();
-                        break;
-                }
-
-                if (!(reply = Execute("OPTS HASH {0}", algorithm)).Success)
-                    throw new FtpCommandException(reply);
-            }
-            finally {
-                m_lock.ReleaseMutex();
-            }
-        }
-
-        delegate void AsyncSetHashAlgorithm(FtpHashAlgorithm type);
-
-        /// <summary>
-        /// Asynchronously sets the hash algorithm type to be used with the HASH command.
-        /// </summary>
-        /// <param name="type">Hash algorithm to use</param>
-        /// <param name="callback">Async Callback</param>
-        /// <param name="state">State object</param>
-        /// <returns>IAsyncResult</returns>
-        public IAsyncResult BeginSetHashAlgorithm(FtpHashAlgorithm type, AsyncCallback callback, object state) {
-            AsyncSetHashAlgorithm func;
-            IAsyncResult ar;
-
-            ar = (func = new AsyncSetHashAlgorithm(SetHashAlgorithm)).BeginInvoke(type, callback, state);
-            lock (m_asyncmethods) {
-                m_asyncmethods.Add(ar, func);
-            }
-
-            return ar;
-        }
-
-        /// <summary>
-        /// Ends an asynchronous call to BeginSetHashAlgorithm
-        /// </summary>
-        /// <param name="ar">IAsyncResult returned from BeginSetHashAlgorithm</param>
-        public void EndSetHashAlgorithm(IAsyncResult ar) {
-            GetAsyncDelegate<AsyncSetHashAlgorithm>(ar).EndInvoke(ar);
-        }
-
-        /// <summary>
-        /// Gets the hash of an object on the server using the
-        /// currently selected hash algorithm. Supported
-        /// algorithms, if any, are available in the HashAlgorithms
-        /// property. You should confirm that it's not equal
-        /// to FtpHashAlgorithm.NONE before calling this method
-        /// otherwise the server trigger a FtpCommandException()
-        /// due to a lack of support for the HASH command. You can
-        /// set the algorithm using the SetHashAlgorithm() method and
-        /// you can query the server for the current hash algorithm
-        /// using the GetHashAlgorithm() method.
-        /// 
-        /// This feature is experimental and based on the following draft:
-        /// http://tools.ietf.org/html/draft-bryan-ftpext-hash-02
-        /// </summary>
-        /// <param name="path">Full or relative path of the object to compute the hash for.</param>
-        /// <returns>The hash of the file.</returns>
-        /// <example><code source="..\Examples\GetHash.cs" lang="cs" /></example>
-        public FtpHash GetHash(string path) {
-            FtpReply reply;
-            FtpHash hash = new FtpHash();
-            Match m;
-
-            if (path == null)
-                throw new ArgumentException("GetHash(path) argument can't be null");
-
-            try {
-                m_lock.WaitOne();
-
-                if (!(reply = Execute("HASH {0}", path.GetFtpPath())).Success)
-                    throw new FtpCommandException(reply);
-            }
-            finally {
-                m_lock.ReleaseMutex();
-            }
-
-            // Current draft says the server should return this:
-            // SHA-256 0-49 169cd22282da7f147cb491e559e9dd filename.ext
-            if (!(m = Regex.Match(reply.Message,
-                    @"(?<algorithm>.+)\s" +
-                    @"(?<bytestart>\d+)-(?<byteend>\d+)\s" +
-                    @"(?<hash>.+)\s" +
-                    @"(?<filename>.+)")).Success) {
-
-                // Current version of FileZilla returns this:
-                // SHA-1 21c2ca15cf570582949eb59fb78038b9c27ffcaf 
-                m = Regex.Match(reply.Message, @"(?<algorithm>.+)\s(?<hash>.+)\s");
-            }
-
-            if (m != null && m.Success) {
-                switch (m.Groups["algorithm"].Value) {
-                    case "SHA-1":
-                        hash.Algorithm = FtpHashAlgorithm.SHA1;
-                        break;
-                    case "SHA-256":
-                        hash.Algorithm = FtpHashAlgorithm.SHA256;
-                        break;
-                    case "SHA-512":
-                        hash.Algorithm = FtpHashAlgorithm.SHA512;
-                        break;
-                    case "MD5":
-                        hash.Algorithm = FtpHashAlgorithm.MD5;
-                        break;
-                    default:
-                        throw new NotImplementedException("Unknown hash algorithm: " + m.Groups["algorithm"].Value);
-                }
-
-                hash.Value = m.Groups["hash"].Value;
-            }
-            else {
-                FtpTrace.WriteLine("Failed to parse hash from: {0}", reply.Message);
-            }
-
-            return hash;
-        }
-
-        delegate FtpHash AsyncGetHash(string path);
-
-        /// <summary>
-        /// Asynchronously retrieves the hash for the specified file
-        /// </summary>
-        /// <param name="path">The file you want the server to compute the hash for</param>
-        /// <param name="callback">AsyncCallback</param>
-        /// <param name="state">State object</param>
-        /// <returns>IAsyncResult</returns>
-        public IAsyncResult BeginGetHash(string path, AsyncCallback callback, object state) {
-            AsyncGetHash func;
-            IAsyncResult ar;
-
-            ar = (func = new AsyncGetHash(GetHash)).BeginInvoke(path, callback, state);
-            lock (m_asyncmethods) {
-                m_asyncmethods.Add(ar, func);
-            }
-
-            return ar;
-        }
-
-        /// <summary>
-        /// Ends an asynchronous call to BeginGetHash
-        /// </summary>
-        /// <param name="ar">IAsyncResult returned from BeginGetHash</param>
-        public void EndGetHash(IAsyncResult ar) {
-            GetAsyncDelegate<AsyncGetHash>(ar).EndInvoke(ar);
-        }
-
-        /// <summary>
-        /// Disables UTF8 support and changes the Encoding property
-        /// back to ASCII. If the server returns an error when trying
-        /// to turn UTF8 off a FtpCommandException will be thrown.
-        /// </summary>
-        public void DisableUTF8() {
-            FtpReply reply;
-
-            try {
-                m_lock.WaitOne();
-
-                if (!(reply = Execute("OPTS UTF8 OFF")).Success)
-                    throw new FtpCommandException(reply);
-
-                m_textEncoding = Encoding.ASCII;
-            }
-            finally {
-                m_lock.ReleaseMutex();
-            }
-        }
-
-        /// <summary>
-        /// Disconnects from the server, releases resources held by this
-        /// object.
-        /// </summary>
-        public void Dispose() {
-            FtpTrace.WriteLine("Disposing FtpClient object...");
-
-            try {
-                m_lock.WaitOne();
-
-                if (IsDisposed)
-                    return;
-
-                try {
-                    if (IsConnected) {
-                        Disconnect();
-                    }
-                }
-                catch (Exception ex) {
-                    FtpTrace.WriteLine("FtpClient.Dispose(): Caught and discarded an exception while disconnecting from host: {0}", ex.ToString());
-                }
-
-                if (m_stream != null) {
-                    try {
-                        m_stream.Dispose();
-                    }
-                    catch (Exception ex) {
-                        FtpTrace.WriteLine("FtpClient.Dispose(): Caught and discarded an exception while disposing FtpStream object: {0}", ex.ToString());
-                    }
-                    finally {
-                        m_stream = null;
-                    }
-                }
-
-                m_credentials = null;
-                m_textEncoding = null;
-                m_host = null;
-                m_asyncmethods.Clear();
-            }
-            finally {
-                IsDisposed = true;
-                m_lock.ReleaseMutex();
-            }
-        }
-
-        /// <summary>
-        /// Finalizer
-        /// </summary>
-        ~FtpClient() {
-            Dispose();
-        }
-
-        /// <summary>
-        /// Creates a new isntance of FtpClient
-        /// </summary>
-        public FtpClient() { }
-
-        /// <summary>
-        /// Connects to the specified URI. If the path specified by the URI ends with a
-        /// / then the working directory is changed to the path specified.
-        /// </summary>
-        /// <param name="uri">The URI to parse</param>
-        /// <param name="checkcertificate">Indicates if a ssl certificate should be validated when using FTPS schemes</param>
-        /// <returns>FtpClient object</returns>
-        public static FtpClient Connect(Uri uri, bool checkcertificate) {
-            FtpClient cl = new FtpClient();
-
-            if (uri == null)
-                throw new ArgumentException("Invalid URI object");
-
-            switch (uri.Scheme.ToLower()) {
-                case "ftp":
-                case "ftps":
-                    break;
-                default:
-                    throw new UriFormatException("The specified URI scheme is not supported. Please use ftp:// or ftps://");
-            }
-
-            cl.Host = uri.Host;
-            cl.Port = uri.Port;
-
-            if (uri.UserInfo != null && uri.UserInfo.Length > 0) {
-                if (uri.UserInfo.Contains(":")) {
-                    string[] parts = uri.UserInfo.Split(':');
-
-                    if (parts.Length != 2)
-                        throw new UriFormatException("The user info portion of the URI contains more than 1 colon. The username and password portion of the URI should be URL encoded.");
-
-                    cl.Credentials = new NetworkCredential(HttpUtility.UrlDecode(parts[0]), HttpUtility.UrlDecode(parts[1]));
-                }
-                else
-                    cl.Credentials = new NetworkCredential(HttpUtility.UrlDecode(uri.UserInfo), "");
-            }
-            else {
-                // if no credentials were supplied just make up
-                // some for anonymous authentication.
-                cl.Credentials = new NetworkCredential("ftp", "ftp");
-            }
-
-            cl.ValidateCertificate += new FtpSslValidation(delegate(FtpClient control, FtpSslValidationEventArgs e) {
-                if (e.PolicyErrors != Security.SslPolicyErrors.None && checkcertificate)
-                    e.Accept = false;
-                else
-                    e.Accept = true;
-            });
-
-            cl.Connect();
-
-            if (uri.PathAndQuery != null && uri.PathAndQuery.EndsWith("/"))
-                cl.SetWorkingDirectory(uri.PathAndQuery);
-
-            return cl;
-        }
-
-        /// <summary>
-        /// Connects to the specified URI. If the path specified by the URI ends with a
-        /// / then the working directory is changed to the path specified.
-        /// </summary>
-        /// <param name="uri">The URI to parse</param>
-        /// <returns>FtpClient object</returns>
-        public static FtpClient Connect(Uri uri) {
-            return Connect(uri, true);
-        }
-
-        /// <summary>
-        /// Opens a stream to the file specified by the URI
-        /// </summary>
-        /// <param name="uri">FTP/FTPS URI pointing at a file</param>
-        /// <param name="checkcertificate">Indicates if a ssl certificate should be validated when using FTPS schemes</param>
-        /// <param name="datatype">ASCII/Binary mode</param>
-        /// <param name="restart">Restart location</param>
-        /// <returns>Stream object</returns>
-        /// <example><code source="..\Examples\OpenReadURI.cs" lang="cs" /></example>
-        public static Stream OpenRead(Uri uri, bool checkcertificate, FtpDataType datatype, long restart) {
-            FtpClient cl = null;
-
-            if (uri.PathAndQuery == null || uri.PathAndQuery.Length == 0)
-                throw new UriFormatException("The supplied URI does not contain a valid path.");
-
-            if (uri.PathAndQuery.EndsWith("/"))
-                throw new UriFormatException("The supplied URI points at a directory.");
-
-            cl = Connect(uri, checkcertificate);
-            cl.EnableThreadSafeDataConnections = false;
-
-            return cl.OpenRead(uri.PathAndQuery, datatype, restart);
-        }
-
-        /// <summary>
-        /// Opens a stream to the file specified by the URI
-        /// </summary>
-        /// <param name="uri">FTP/FTPS URI pointing at a file</param>
-        /// <param name="checkcertificate">Indicates if a ssl certificate should be validated when using FTPS schemes</param>
-        /// <param name="datatype">ASCII/Binary mode</param>
-        /// <returns>Stream object</returns>
-        /// <example><code source="..\Examples\OpenReadURI.cs" lang="cs" /></example>
-        public static Stream OpenRead(Uri uri, bool checkcertificate, FtpDataType datatype) {
-            return OpenRead(uri, checkcertificate, datatype, 0);
-        }
-
-        /// <summary>
-        /// Opens a stream to the file specified by the URI
-        /// </summary>
-        /// <param name="uri">FTP/FTPS URI pointing at a file</param>
-        /// <param name="checkcertificate">Indicates if a ssl certificate should be validated when using FTPS schemes</param>
-        /// <returns>Stream object</returns>
-        /// <example><code source="..\Examples\OpenReadURI.cs" lang="cs" /></example>
-        public static Stream OpenRead(Uri uri, bool checkcertificate) {
-            return OpenRead(uri, checkcertificate, FtpDataType.Binary, 0);
-        }
-
-        /// <summary>
-        /// Opens a stream to the file specified by the URI
-        /// </summary>
-        /// <param name="uri">FTP/FTPS URI pointing at a file</param>
-        /// <returns>Stream object</returns>
-        /// <example><code source="..\Examples\OpenReadURI.cs" lang="cs" /></example>
-        public static Stream OpenRead(Uri uri) {
-            return OpenRead(uri, true, FtpDataType.Binary, 0);
-        }
-
-        /// <summary>
-        /// Opens a stream to the file specified by the URI
-        /// </summary>
-        /// <param name="uri">FTP/FTPS URI pointing at a file</param>
-        /// <param name="checkcertificate">Indicates if a ssl certificate should be validated when using FTPS schemes</param>
-        /// <param name="datatype">ASCII/Binary mode</param> 
-        /// <returns>Stream object</returns>
-        /// <example><code source="..\Examples\OpenWriteURI.cs" lang="cs" /></example>
-        public static Stream OpenWrite(Uri uri, bool checkcertificate, FtpDataType datatype) {
-            FtpClient cl = null;
-
-            if (uri.PathAndQuery == null || uri.PathAndQuery.Length == 0)
-                throw new UriFormatException("The supplied URI does not contain a valid path.");
-
-            if (uri.PathAndQuery.EndsWith("/"))
-                throw new UriFormatException("The supplied URI points at a directory.");
-
-            cl = Connect(uri, checkcertificate);
-            cl.EnableThreadSafeDataConnections = false;
-
-            return cl.OpenWrite(uri.PathAndQuery, datatype);
-        }
-
-        /// <summary>
-        /// Opens a stream to the file specified by the URI
-        /// </summary>
-        /// <param name="uri">FTP/FTPS URI pointing at a file</param>
-        /// <param name="checkcertificate">Indicates if a ssl certificate should be validated when using FTPS schemes</param>
-        /// <returns>Stream object</returns>
-        /// <example><code source="..\Examples\OpenWriteURI.cs" lang="cs" /></example>
-        public static Stream OpenWrite(Uri uri, bool checkcertificate) {
-            return OpenWrite(uri, checkcertificate, FtpDataType.Binary);
-        }
-
-        /// <summary>
-        /// Opens a stream to the file specified by the URI
-        /// </summary>
-        /// <param name="uri">FTP/FTPS URI pointing at a file</param>
-        /// <returns>Stream object</returns>
-        /// <example><code source="..\Examples\OpenWriteURI.cs" lang="cs" /></example>
-        public static Stream OpenWrite(Uri uri) {
-            return OpenWrite(uri, true, FtpDataType.Binary);
-        }
-
-        /// <summary>
-        /// Opens a stream to the file specified by the URI
-        /// </summary>
-        /// <param name="uri">FTP/FTPS URI pointing at a file</param>
-        /// <param name="checkcertificate">Indicates if a ssl certificate should be validated when using FTPS schemes</param>
-        /// <param name="datatype">ASCII/Binary mode</param>
-        /// <returns>Stream object</returns>
-        /// <example><code source="..\Examples\OpenAppendURI.cs" lang="cs" /></example>
-        public static Stream OpenAppend(Uri uri, bool checkcertificate, FtpDataType datatype) {
-            FtpClient cl = null;
-
-            if (uri.PathAndQuery == null || uri.PathAndQuery.Length == 0)
-                throw new UriFormatException("The supplied URI does not contain a valid path.");
-
-            if (uri.PathAndQuery.EndsWith("/"))
-                throw new UriFormatException("The supplied URI points at a directory.");
-
-            cl = Connect(uri, checkcertificate);
-            cl.EnableThreadSafeDataConnections = false;
-
-            return cl.OpenAppend(uri.PathAndQuery, datatype);
-        }
-
-        /// <summary>
-        /// Opens a stream to the file specified by the URI
-        /// </summary>
-        /// <param name="uri">FTP/FTPS URI pointing at a file</param>
-        /// <param name="checkcertificate">Indicates if a ssl certificate should be validated when using FTPS schemes</param>
-        /// <returns>Stream object</returns>
-        /// <example><code source="..\Examples\OpenAppendURI.cs" lang="cs" /></example>
-        public static Stream OpenAppend(Uri uri, bool checkcertificate) {
-            return OpenAppend(uri, checkcertificate, FtpDataType.Binary);
-        }
-
-        /// <summary>
-        /// Opens a stream to the file specified by the URI
-        /// </summary>
-        /// <param name="uri">FTP/FTPS URI pointing at a file</param>
-        /// <returns>Stream object</returns>
-        /// <example><code source="..\Examples\OpenAppendURI.cs" lang="cs" /></example>
-        public static Stream OpenAppend(Uri uri) {
-            return OpenAppend(uri, true, FtpDataType.Binary);
-        }
-
-        /// <summary>
-        /// Used internally to mark properties in the control connection that
-        /// should be cloned when opening a data connection.
-        /// </summary>
-        sealed class FtpControlConnectionClone : Attribute {
-        }
-    }
-}
->>>>>>> 79a239d4
+using System;
+using System.IO;
+using System.Net.Sockets;
+using System.Text;
+using System.Text.RegularExpressions;
+using System.Reflection;
+using System.Threading;
+using System.Collections.Generic;
+using System.Diagnostics;
+using System.Web;
+using System.Security.Cryptography.X509Certificates;
+using System.Globalization;
+using System.Net.FtpClient.Extensions;
+
+namespace System.Net.FtpClient {
+    /// <summary>
+    /// Event is fired when a ssl certificate needs to be validated
+    /// </summary>
+    /// <param name="control">The contol connection that triggered the event</param>
+    /// <param name="e">Event args</param>
+    public delegate void FtpSslValidation(FtpClient control, FtpSslValidationEventArgs e);
+
+    /// <summary>
+    /// FTP Control Connection. Speaks the FTP protocol with the server and
+    /// provides facilities for performing basic transactions.
+    /// 
+    /// Debugging problems with FTP transactions is much easier to do when
+    /// you can see exactly what is sent to the server and the reply 
+    /// System.Net.FtpClient gets in return. Please review the Debug example
+    /// below for information on how to add TraceListeners for capturing
+    /// the convorsation between System.Net.FtpClient and the server.
+    /// </summary>
+    /// <example>The following example illustrates how to assist in debugging
+    /// System.Net.FtpClient by getting a transaction log from the server.
+    /// <code source="..\Examples\Debug.cs" lang="cs" />
+    /// </example>
+    /// <example>The following example demonstrates adding a custom file
+    /// listing parser in the event that you encounter a list format
+    /// not already supported.
+    /// <code source="..\Examples\CustomParser.cs" lang="cs" />
+    /// </example>
+    /// <example>The following example demonstrates how to validate
+    /// a SSL certificate when using SSL/TLS.
+    /// <code source="..\Examples\ValidateCertificate.cs" lang="cs" />
+    /// </example>
+    /// <example>The following example demonsrates how to download a file.
+    /// <code source="..\Examples\OpenRead.cs" lang="cs" />
+    /// </example>
+    /// <example>The following example demonstrates how to download a file
+    /// using a URI object.
+    /// <code source="..\Examples\OpenReadURI.cs" lang="cs" />
+    /// </example>
+    /// <example>The following example demonstrates how to upload a file.
+    /// <code source="..\Examples\OpenWrite.cs" lang="cs" />
+    /// </example>
+    /// <example>The following example demonstrates how to upload a file
+    /// using a URI object.
+    /// <code source="..\Examples\OpenWriteURI.cs" lang="cs" />
+    /// </example>
+    /// <example>The following example demonstrates how to append to a file.
+    /// <code source="..\Examples\OpenAppend.cs" lang="cs" />
+    /// </example>
+    /// <example>The following example demonstrates how to append to a file
+    /// using a URI object.
+    /// <code source="..\Examples\OpenAppendURI.cs" lang="cs" />
+    /// </example>
+    /// <example>The following example demonstrates how to get a file
+    /// listing from the server.
+    /// <code source="..\Examples\GetListing.cs" lang="cs" />
+    /// </example>
+    public class FtpClient : IFtpClient {
+        /// <summary>
+        /// Used for internally syncrhonizing access to this
+        /// object from multiple threads
+        /// </summary>
+        readonly Mutex m_lock = new Mutex();
+
+        /// <summary>
+        /// A list of asynchronoous methods that are in progress
+        /// </summary>
+        readonly Dictionary<IAsyncResult, object> m_asyncmethods = new Dictionary<IAsyncResult, object>();
+
+        /// <summary>
+        /// Control connection socket stream
+        /// </summary>
+        FtpSocketStream m_stream = null;
+
+        bool m_isDisposed = false;
+        /// <summary>
+        /// Gets a value indicating if this object has already been disposed.
+        /// </summary>
+        public bool IsDisposed {
+            get {
+                return m_isDisposed;
+            }
+            private set {
+                m_isDisposed = value;
+            }
+        }
+
+        /// <summary>
+        /// Gets the base stream for talking to the server via
+        /// the control connection.
+        /// </summary>
+        protected Stream BaseStream {
+            get {
+                return m_stream;
+            }
+        }
+
+        FtpIpVersion m_ipVersions = FtpIpVersion.ANY;
+        /// <summary>
+        /// Flags specifying which versions of the internet protocol to
+        /// support when making a connection. All addresses returned during
+        /// name resolution are tried until a successful connection is made.
+        /// You can fine tune which versions of the internet protocol to use
+        /// by adding or removing flags here. I.e., setting this property
+        /// to FtpIpVersion.IPv4 will cause the connection process to
+        /// ignore IPv6 addresses. The default value is ANY version.
+        /// </summary>
+        [FtpControlConnectionClone]
+        public FtpIpVersion InternetProtocolVersions {
+            get {
+                return m_ipVersions;
+            }
+            set {
+                m_ipVersions = value;
+            }
+        }
+
+        int m_socketPollInterval = 15000;
+        /// <summary>
+        /// Gets or sets the length of time in miliseconds
+        /// that must pass since the last socket activity
+        /// before calling Poll() on the socket to test for
+        /// connectivity. Setting this interval too low will
+        /// have a negative impact on perfomance. Setting this
+        /// interval to 0 disables Poll()'ing all together.
+        /// The default value is 15 seconds.
+        /// </summary>
+        [FtpControlConnectionClone]
+        public int SocketPollInterval {
+            get { return m_socketPollInterval; }
+            set {
+                m_socketPollInterval = value;
+                if (m_stream != null)
+                    m_stream.SocketPollInterval = value;
+            }
+        }
+
+		bool m_staleDataTest = true;
+		/// <summary>
+		/// Gets or sets a value indicating whether a test should be performed to
+		/// see if there is stale (unrequested data) sitting on the socket. In some
+		/// cases the control connection may time out but before the server closes
+		/// the connection it might send a 4xx response that was unexpected and
+		/// can cause synchronization errors with transactions. To avoid this
+		/// problem the Execute() method checks to see if there is any data
+		/// available on the socket before executing a command. On Azure hosting
+		/// platforms this check can cause an exception to be thrown. In order
+		/// to work around the exception you can set this property to false
+		/// which will skip the test entirely however doing so eliminates the
+		/// best effort attempt of detecting such scenarios. See this thread
+		/// for more details about the Azure problem:
+		/// https://netftp.codeplex.com/discussions/535879
+		/// </summary>
+		[FtpControlConnectionClone]
+		public bool StaleDataCheck {
+			get { return m_staleDataTest; }
+			set { m_staleDataTest = true; }
+		}
+
+        /// <summary>
+        /// Gets a value indicating if the connection is alive
+        /// </summary>
+        public bool IsConnected {
+            get {
+                if (m_stream != null)
+                    return m_stream.IsConnected;
+                return false;
+            }
+        }
+
+        bool m_threadSafeDataChannels = true;
+        /// <summary>
+        /// When this value is set to true (default) the control connection
+        /// is cloned and a new connection the server is established for the
+        /// data channel operation. This is a thread safe approach to make
+        /// asynchronous operations on a single control connection transparent
+        /// to the developer.
+        /// </summary>
+        [FtpControlConnectionClone]
+        public bool EnableThreadSafeDataConnections {
+            get {
+                return m_threadSafeDataChannels;
+            }
+            set {
+                m_threadSafeDataChannels = value;
+            }
+        }
+
+        bool m_isClone = false;
+        /// <summary>
+        /// Gets a value indicating if this control connection is a clone. This property
+        /// is used with data streams to determine if the connection should be closed
+        /// when the stream is closed. Servers typically only allow 1 data connection
+        /// per control connection. If you try to open multiple data connections this
+        /// object will be cloned for 2 or more resulting in N new connections to the
+        /// server.
+        /// </summary>
+        internal bool IsClone {
+            get {
+                return m_isClone;
+            }
+            private set {
+                m_isClone = value;
+            }
+        }
+
+        Encoding m_overrideEncoding = null;
+
+        Encoding m_textEncoding = Encoding.ASCII;
+        /// <summary>
+        /// Gets or sets the text encoding being used when talking with the server. The default
+        /// value is Encoding.ASCII however upon connection, the client checks
+        /// for UTF8 support and if it's there this property is switched over to
+        /// Encoding.UTF8. Manually setting this value overrides automatic detection
+        /// based on the FEAT list; if you change this value it's always used
+        /// regardless of what the server advertises, if anything.
+        /// </summary>
+        [FtpControlConnectionClone]
+        public Encoding Encoding {
+            get {
+                return m_textEncoding;
+            }
+            set {
+                try {
+                    m_lock.WaitOne();
+
+                    if (IsConnected)
+                        m_textEncoding = value;
+                    m_overrideEncoding = value;
+                }
+                finally {
+                    m_lock.ReleaseMutex();
+                }
+            }
+        }
+
+        string m_host = null;
+        /// <summary>
+        /// The server to connect to
+        /// </summary>
+        [FtpControlConnectionClone]
+        public string Host {
+            get {
+                return m_host;
+            }
+            set {
+                m_host = value;
+            }
+        }
+
+        int m_port = 0;
+        /// <summary>
+        /// The port to connect to. If this value is set to 0 (Default) the port used
+        /// will be determined by the type of SSL used or if no SSL is to be used it 
+        /// will automatically connect to port 21.
+        /// </summary>
+        [FtpControlConnectionClone]
+        public int Port {
+            get {
+                // automatically determine port
+                // when m_port is 0.
+                if (m_port == 0) {
+                    switch (EncryptionMode) {
+                        case FtpEncryptionMode.None:
+                        case FtpEncryptionMode.Explicit:
+                            return 21;
+                        case FtpEncryptionMode.Implicit:
+                            return 990;
+                    }
+                }
+
+                return m_port;
+            }
+            set {
+                m_port = value;
+            }
+        }
+
+        NetworkCredential m_credentials = null;
+        /// <summary>
+        /// Credentials used for authentication
+        /// </summary>
+        [FtpControlConnectionClone]
+        public NetworkCredential Credentials {
+            get {
+                return m_credentials;
+            }
+            set {
+                m_credentials = value;
+            }
+        }
+
+        int m_maxDerefCount = 20;
+        /// <summary>
+        /// Gets or sets a value that controls the maximum depth
+        /// of recursion that DereferenceLink() will follow symbolic
+        /// links before giving up. You can also specify the value
+        /// to be used as one of the overloaded parameters to the
+        /// DereferenceLink() method. The default value is 20. Specifying
+        /// -1 here means inifinitly try to resolve a link. This is
+        /// not recommended for obvious reasons (stack overflow).
+        /// </summary>
+        [FtpControlConnectionClone]
+        public int MaximumDereferenceCount {
+            get {
+                return m_maxDerefCount;
+            }
+            set {
+                m_maxDerefCount = value;
+            }
+        }
+
+        X509CertificateCollection m_clientCerts = new X509CertificateCollection();
+        /// <summary>
+        /// Client certificates to be used in SSL authentication process
+        /// </summary>
+        [FtpControlConnectionClone]
+        public X509CertificateCollection ClientCertificates {
+            get {
+                return m_clientCerts;
+            }
+            private set {
+                m_clientCerts = value;
+            }
+        }
+
+        FtpDataConnectionType m_dataConnectionType = FtpDataConnectionType.AutoPassive;
+        /// <summary>
+        /// Data connection type, default is AutoPassive which tries
+        /// a connection with EPSV first and if it fails then tries
+        /// PASV before giving up. If you know exactly which kind of
+        /// connection you need you can slightly increase performance
+        /// by defining a speicific type of passive or active data
+        /// connection here.
+        /// </summary>
+        [FtpControlConnectionClone]
+        public FtpDataConnectionType DataConnectionType {
+            get {
+                return m_dataConnectionType;
+            }
+            set {
+                m_dataConnectionType = value;
+            }
+        }
+
+        bool m_ungracefullDisconnect = false;
+        /// <summary>
+        /// Disconnect from the server without sending QUIT. This helps
+        /// work around IOExceptions caused by buggy connection resets
+        /// when closing the control connection.
+        /// </summary>
+        [FtpControlConnectionClone]
+        public bool UngracefullDisconnection {
+            get {
+                return m_ungracefullDisconnect;
+            }
+            set {
+                m_ungracefullDisconnect = value;
+            }
+        }
+
+        int m_connectTimeout = 15000;
+        /// <summary>
+        /// Gets or sets the length of time in miliseconds to wait for a connection 
+        /// attempt to succeed before giving up. Default is 15000 (15 seconds).
+        /// </summary>
+        [FtpControlConnectionClone]
+        public int ConnectTimeout {
+            get {
+                return m_connectTimeout;
+            }
+            set {
+                m_connectTimeout = value;
+            }
+        }
+
+        int m_readTimeout = 15000;
+        /// <summary>
+        /// Gets or sets the length of time wait in miliseconds for data to be
+        /// read from the underlying stream. The default value is 15000 (15 seconds).
+        /// </summary>
+        [FtpControlConnectionClone]
+        public int ReadTimeout {
+            get {
+                return m_readTimeout;
+            }
+            set {
+                m_readTimeout = value;
+            }
+        }
+
+        int m_dataConnectionConnectTimeout = 15000;
+        /// <summary>
+        /// Gets or sets the length of time in miliseconds for a data connection
+        /// to be established before giving up. Default is 15000 (15 seconds).
+        /// </summary>
+        [FtpControlConnectionClone]
+        public int DataConnectionConnectTimeout {
+            get {
+                return m_dataConnectionConnectTimeout;
+            }
+            set {
+                m_dataConnectionConnectTimeout = value;
+            }
+        }
+
+        int m_dataConnectionReadTimeout = 15000;
+        /// <summary>
+        /// Gets or sets the length of time in miliseconds the data channel
+        /// should wait for the server to send data. Default value is 
+        /// 15000 (15 seconds).
+        /// </summary>
+        [FtpControlConnectionClone]
+        public int DataConnectionReadTimeout {
+            get {
+                return m_dataConnectionReadTimeout;
+            }
+            set {
+                m_dataConnectionReadTimeout = value;
+            }
+        }
+
+        bool m_keepAlive = false;
+        /// <summary>
+        /// Gets or sets a value indicating if SocketOption.KeepAlive should be set on 
+        /// the underlying stream's socket. If the connection is alive, the option is
+        /// adjusted in real-time. The value is stored and the KeepAlive option is set
+        /// accordingly upon any new connections. The value set here is also applied to
+        /// all future data streams. It has no affect on cloned control connections or
+        /// data connections already in progress. The default value is false.
+        /// </summary>
+        [FtpControlConnectionClone]
+        public bool SocketKeepAlive {
+            get {
+                return m_keepAlive;
+            }
+            set {
+                m_keepAlive = value;
+                if (m_stream != null)
+                    m_stream.SetSocketOption(Sockets.SocketOptionLevel.Socket, Sockets.SocketOptionName.KeepAlive, value);
+            }
+        }
+
+        FtpCapability m_caps = FtpCapability.NONE;
+        /// <summary>
+        /// Gets the server capabilties represented by flags
+        /// </summary>
+        [FtpControlConnectionClone]
+        public FtpCapability Capabilities {
+            get {
+                if (m_stream == null || !m_stream.IsConnected) {
+                    Connect();
+                }
+
+                return m_caps;
+            }
+            protected set {
+                m_caps = value;
+            }
+        }
+
+        FtpHashAlgorithm m_hashAlgorithms = FtpHashAlgorithm.NONE;
+        /// <summary>
+        /// Get the hash types supported by the server, if any. This
+        /// is a recent extension to the protocol that is not fully
+        /// standardized and is not guarateed to work. See here for
+        /// more details:
+        /// http://tools.ietf.org/html/draft-bryan-ftpext-hash-02
+        /// </summary>
+        public FtpHashAlgorithm HashAlgorithms {
+            get {
+                if (m_stream == null || !m_stream.IsConnected) {
+                    Connect();
+                }
+
+                return m_hashAlgorithms;
+            }
+            private set {
+                m_hashAlgorithms = value;
+            }
+        }
+
+        FtpEncryptionMode m_encryptionmode = FtpEncryptionMode.None;
+        /// <summary>
+        /// Type of SSL to use, or none. Default is none. Explicit is TLS, Implicit is SSL.
+        /// </summary>
+        [FtpControlConnectionClone]
+        public FtpEncryptionMode EncryptionMode {
+            get {
+                return m_encryptionmode;
+            }
+            set {
+                m_encryptionmode = value;
+            }
+        }
+
+        bool m_dataConnectionEncryption = true;
+        /// <summary>
+        /// Indicates if data channel transfers should be encrypted. Only valid if EncryptionMode
+        /// property is not equal to FtpSslMode.None.
+        /// </summary>
+        [FtpControlConnectionClone]
+        public bool DataConnectionEncryption {
+            get {
+                return m_dataConnectionEncryption;
+            }
+            set {
+                m_dataConnectionEncryption = value;
+            }
+        }
+
+        FtpSslValidation m_sslvalidate = null;
+        /// <summary>
+        /// Event is fired to validate SSL certificates. If this event is
+        /// not handled and there are errors validating the certificate
+        /// the connection will be aborted.
+        /// </summary>
+        /// <example><code source="..\Examples\ValidateCertificate.cs" lang="cs" /></example>
+        public event FtpSslValidation ValidateCertificate {
+            add {
+                m_sslvalidate += value;
+            }
+            remove {
+                m_sslvalidate -= value;
+            }
+        }
+
+        /// <summary>
+        /// Gets the type of system/server that we're
+        /// connected to.
+        /// </summary>
+        public string SystemType {
+            get {
+                FtpReply reply = Execute("SYST");
+
+                if (reply.Success)
+                    return reply.Message;
+
+                return null;
+            }
+        }
+
+        /// <summary>
+        /// Performs a bitwise and to check if the specified
+        /// flag is set on the Capabilities enum property.
+        /// </summary>
+        /// <param name="cap">The capability to check for</param>
+        /// <returns>True if the feature was found</returns>
+        public bool HasFeature(FtpCapability cap) {
+            return ((this.Capabilities & cap) == cap);
+        }
+
+        /// <summary>
+        /// Fires the SSL validation event
+        /// </summary>
+        /// <param name="e">Event Args</param>
+        void OnValidateCertficate(FtpSslValidationEventArgs e) {
+            FtpSslValidation evt;
+
+            evt = m_sslvalidate;
+            if (evt != null)
+                evt(this, e);
+        }
+
+        /// <summary>
+        /// Retretieves the delegate for the specified IAsyncResult and removes
+        /// it from the m_asyncmethods collection if the operation is successfull
+        /// </summary>
+        /// <typeparam name="T">Type of delegate to retrieve</typeparam>
+        /// <param name="ar">The IAsyncResult to retrieve the delegate for</param>
+        /// <returns>The delegate that generated the specified IAsyncResult</returns>
+        protected T GetAsyncDelegate<T>(IAsyncResult ar) {
+            T func;
+
+            lock (m_asyncmethods) {
+                if (m_isDisposed) {
+                    throw new ObjectDisposedException("This connection object has already been disposed.");
+                }
+
+                if (!m_asyncmethods.ContainsKey(ar))
+                    throw new InvalidOperationException("The specified IAsyncResult could not be located.");
+
+                if (!(m_asyncmethods[ar] is T)) {
+                    StackTrace st = new StackTrace(1);
+
+                    throw new InvalidCastException("The AsyncResult cannot be matched to the specified delegate. " +
+                        string.Format("Are you sure you meant to call {0} and not another method?",
+                        st.GetFrame(0).GetMethod().Name)
+                    );
+                }
+
+                func = (T)m_asyncmethods[ar];
+                m_asyncmethods.Remove(ar);
+            }
+
+            return func;
+        }
+
+        /// <summary>
+        /// Clones the control connection for opening multipe data streams
+        /// </summary>
+        /// <returns>A new control connection with the same property settings as this one</returns>
+        /// <example><code source="..\Examples\CloneConnection.cs" lang="cs" /></example>
+        internal FtpClient CloneConnection() {
+            FtpClient conn = new FtpClient();
+
+            conn.m_isClone = true;
+
+            foreach (PropertyInfo prop in GetType().GetProperties()) {
+                object[] attributes = prop.GetCustomAttributes(typeof(FtpControlConnectionClone), true);
+
+                if (attributes != null && attributes.Length > 0) {
+                    prop.SetValue(conn, prop.GetValue(this, null), null);
+                }
+            }
+
+            // always accept certficate no matter what because if code execution ever
+            // gets here it means the certificate on the control connection object being
+            // cloned was already accepted.
+            conn.ValidateCertificate += new FtpSslValidation(
+                delegate(FtpClient obj, FtpSslValidationEventArgs e) {
+                    e.Accept = true;
+                });
+
+            return conn;
+        }
+
+        /// <summary>
+        /// Retreives a reply from the server. Do not execute this method
+        /// unless you are sure that a reply has been sent, i.e., you
+        /// executed a command. Doing so will cause the code to hang
+        /// indefinitely waiting for a server reply that is never comming.
+        /// </summary>
+        /// <returns>FtpReply representing the response from the server</returns>
+        /// <example><code source="..\Examples\BeginGetReply.cs" lang="cs" /></example>
+        internal FtpReply GetReply() {
+            FtpReply reply = new FtpReply();
+            string buf;
+
+            try {
+                m_lock.WaitOne();
+
+                if (!IsConnected)
+                    throw new InvalidOperationException("No connection to the server has been established.");
+
+                m_stream.ReadTimeout = m_readTimeout;
+                while ((buf = m_stream.ReadLine(Encoding)) != null) {
+                    Match m;
+
+                    FtpTrace.WriteLine(buf);
+
+                    if ((m = Regex.Match(buf, "^(?<code>[0-9]{3}) (?<message>.*)$")).Success) {
+                        reply.Code = m.Groups["code"].Value;
+                        reply.Message = m.Groups["message"].Value;
+                        break;
+                    }
+
+                    reply.InfoMessages += string.Format("{0}\n", buf);
+                }
+            }
+            finally {
+                m_lock.ReleaseMutex();
+            }
+
+            return reply;
+        }
+
+        /// <summary>
+        /// Executes a command
+        /// </summary>
+        /// <param name="command">The command to execute with optional format place holders</param>
+        /// <param name="args">Format parameters to the command</param>
+        /// <returns>The servers reply to the command</returns>
+        /// <example><code source="..\Examples\Execute.cs" lang="cs" /></example>
+        public FtpReply Execute(string command, params object[] args) {
+            return Execute(string.Format(command, args));
+        }
+
+        /// <summary>
+        /// Executes a command
+        /// </summary>
+        /// <param name="command">The command to execute</param>
+        /// <returns>The servers reply to the command</returns>
+        /// <example><code source="..\Examples\Execute.cs" lang="cs" /></example>
+        public FtpReply Execute(string command) {
+            FtpReply reply;
+
+            try {
+                m_lock.WaitOne();
+
+				if(StaleDataCheck) {
+	                if (m_stream != null && m_stream.SocketDataAvailable > 0) {
+	                    // Data shouldn't be on the socket, if it is it probably
+	                    // means we've been disconnected. Read and discard
+	                    // whatever is there and close the connection.
+
+	                    FtpTrace.WriteLine("There is stale data on the socket, maybe our connection timed out. Re-connecting.");
+	                    if (m_stream.IsConnected && !m_stream.IsEncrypted) {
+	                        byte[] buf = new byte[m_stream.SocketDataAvailable];
+	                        m_stream.RawSocketRead(buf);
+	                        FtpTrace.Write("The data was: ");
+	                        FtpTrace.WriteLine(Encoding.GetString(buf).TrimEnd('\r', '\n'));
+	                    }
+
+	                    m_stream.Close();
+	                }
+				}
+
+                if (!IsConnected) {
+                    if (command == "QUIT") {
+                        FtpTrace.WriteLine("Not sending QUIT because the connection has already been closed.");
+                        return new FtpReply() {
+                            Code = "200",
+                            Message = "Connection already closed."
+                        };
+                    }
+
+                    Connect();
+                }
+
+                FtpTrace.WriteLine(command.StartsWith("PASS") ? "PASS <omitted>" : command);
+                m_stream.WriteLine(m_textEncoding, command);
+                reply = GetReply();
+            }
+            finally {
+                m_lock.ReleaseMutex();
+            }
+
+            return reply;
+        }
+
+        delegate FtpReply AsyncExecute(string command);
+
+        /// <summary>
+        /// Performs an asynchronouse execution of the specified command
+        /// </summary>
+        /// <param name="command">The command to execute</param>
+        /// <param name="callback">The AsyncCallback method</param>
+        /// <param name="state">State object</param>
+        /// <returns>IAsyncResult</returns>
+        /// <example><code source="..\Examples\BeginExecute.cs" lang="cs" /></example>
+        public IAsyncResult BeginExecute(string command, AsyncCallback callback, object state) {
+            AsyncExecute func;
+            IAsyncResult ar;
+
+            ar = (func = new AsyncExecute(Execute)).BeginInvoke(command, callback, state);
+            lock (m_asyncmethods) {
+                m_asyncmethods.Add(ar, func);
+            }
+
+            return ar;
+        }
+
+        /// <summary>
+        /// Ends an asynchronous command
+        /// </summary>
+        /// <param name="ar">IAsyncResult returned from BeginExecute</param>
+        /// <returns>FtpReply object (never null).</returns>
+        /// <example><code source="..\Examples\BeginExecute.cs" lang="cs" /></example>
+        public FtpReply EndExecute(IAsyncResult ar) {
+            return GetAsyncDelegate<AsyncExecute>(ar).EndInvoke(ar);
+        }
+
+        /// <summary>
+        /// Connect to the server. Throws ObjectDisposedException if this object has been disposed.
+        /// </summary>
+        /// <example><code source="..\Examples\Connect.cs" lang="cs" /></example>
+        public virtual void Connect() {
+            FtpReply reply;
+
+            try {
+                m_lock.WaitOne();
+
+                if (IsDisposed)
+                    throw new ObjectDisposedException("This FtpClient object has been disposed. It is no longer accessible.");
+
+                if (m_stream == null) {
+                    m_stream = new FtpSocketStream();
+                    m_stream.ValidateCertificate += new FtpSocketStreamSslValidation(FireValidateCertficate);
+                }
+                else
+                    if (IsConnected)
+                        Disconnect();
+
+                if (Host == null)
+                    throw new FtpException("No host has been specified");
+
+                if (Credentials == null)
+                    throw new FtpException("No credentials have been specified");
+
+                if (m_overrideEncoding == null)
+                    m_textEncoding = Encoding.ASCII;
+                else
+                    m_textEncoding = m_overrideEncoding;
+
+                if (!IsClone) {
+                    m_caps = FtpCapability.NONE;
+                }
+
+                m_hashAlgorithms = FtpHashAlgorithm.NONE;
+                m_stream.ConnectTimeout = m_connectTimeout;
+                m_stream.SocketPollInterval = m_socketPollInterval;
+                m_stream.Connect(Host, Port, InternetProtocolVersions);
+                m_stream.SetSocketOption(Sockets.SocketOptionLevel.Socket,
+                    Sockets.SocketOptionName.KeepAlive, m_keepAlive);
+
+                if (EncryptionMode == FtpEncryptionMode.Implicit)
+                    m_stream.ActivateEncryption(Host,
+                        m_clientCerts.Count > 0 ? m_clientCerts : null);
+
+                if (!(reply = GetReply()).Success) {
+                    if (reply.Code == null) {
+                        throw new IOException("The connection was terminated before a greeting could be read.");
+                    }
+                    else {
+                        throw new FtpCommandException(reply);
+                    }
+                }
+
+                if (EncryptionMode == FtpEncryptionMode.Explicit) {
+                    if (!(reply = Execute("AUTH TLS")).Success)
+                        throw new FtpSecurityNotAvailableException("AUTH TLS command failed.");
+                    m_stream.ActivateEncryption(Host,
+                        m_clientCerts.Count > 0 ? m_clientCerts : null);
+                }
+
+                if (m_credentials != null) {
+                    Authenticate();
+                }
+
+                if (m_stream.IsEncrypted && DataConnectionEncryption) {
+                    if (!(reply = Execute("PBSZ 0")).Success)
+                        throw new FtpCommandException(reply);
+                    if (!(reply = Execute("PROT P")).Success)
+                        throw new FtpCommandException(reply);
+                }
+
+                // if this is a clone these values
+                // should have already been loaded
+                // so save some bandwidth and CPU
+                // time and skip executing this again.
+                if (!IsClone) {
+                    if ((reply = Execute("FEAT")).Success && reply.InfoMessages != null) {
+                        GetFeatures(reply);
+                    }
+                }
+
+                // Enable UTF8 if it's available
+                if (HasFeature(FtpCapability.UTF8)) {
+                    // If the server supports UTF8 it should already be enabled and this
+                    // command should not matter however there are conflicting drafts
+                    // about this so we'll just execute it to be safe. 
+                    if (m_overrideEncoding == null || m_overrideEncoding == Encoding.UTF8) {
+                        Execute("OPTS UTF8 ON");
+                        m_textEncoding = Encoding.UTF8;
+                    }
+                }
+
+                FtpTrace.WriteLine("Text encoding: " + m_textEncoding.ToString());
+            }
+            finally {
+                m_lock.ReleaseMutex();
+            }
+        }
+
+        /// <summary>
+        /// Performs a login on the server. This method is overridable so
+        /// that the login procedure can be changed to support, for example,
+        /// a FTP proxy.
+        /// </summary>
+        protected virtual void Authenticate() {
+            FtpReply reply;
+
+            if (!(reply = Execute("USER {0}", Credentials.UserName)).Success)
+                throw new FtpCommandException(reply);
+
+            if (reply.Type == FtpResponseType.PositiveIntermediate
+                && !(reply = Execute("PASS {0}", Credentials.Password)).Success)
+                throw new FtpCommandException(reply);
+        }
+
+        /// <summary>
+        /// Populates the capabilities flags based on capabilities
+        /// supported by this server. This method is overridable
+        /// so that new features can be supported
+        /// </summary>
+        /// <param name="reply">The reply object from the FEAT command. The InfoMessages property will
+        /// contain a list of the features the server supported delimited by a new line '\n' character.</param>
+        protected virtual void GetFeatures(FtpReply reply) {
+            foreach (string feat in reply.InfoMessages.Split('\n')) {
+                if (feat.ToUpper().Trim().StartsWith("MLST") || feat.ToUpper().Trim().StartsWith("MLSD"))
+                    m_caps |= FtpCapability.MLSD;
+                else if (feat.ToUpper().Trim().StartsWith("MDTM"))
+                    m_caps |= FtpCapability.MDTM;
+                else if (feat.ToUpper().Trim().StartsWith("REST STREAM"))
+                    m_caps |= FtpCapability.REST;
+                else if (feat.ToUpper().Trim().StartsWith("SIZE"))
+                    m_caps |= FtpCapability.SIZE;
+                else if (feat.ToUpper().Trim().StartsWith("UTF8"))
+                    m_caps |= FtpCapability.UTF8;
+                else if (feat.ToUpper().Trim().StartsWith("PRET"))
+                    m_caps |= FtpCapability.PRET;
+                else if (feat.ToUpper().Trim().StartsWith("MFMT"))
+                    m_caps |= FtpCapability.MFMT;
+                else if (feat.ToUpper().Trim().StartsWith("MFCT"))
+                    m_caps |= FtpCapability.MFCT;
+                else if (feat.ToUpper().Trim().StartsWith("MFF"))
+                    m_caps |= FtpCapability.MFF;
+                else if (feat.ToUpper().Trim().StartsWith("MD5"))
+                    m_caps |= FtpCapability.MD5;
+                else if (feat.ToUpper().Trim().StartsWith("XMD5"))
+                    m_caps |= FtpCapability.XMD5;
+                else if (feat.ToUpper().Trim().StartsWith("XCRC"))
+                    m_caps |= FtpCapability.XCRC;
+                else if (feat.ToUpper().Trim().StartsWith("XSHA1"))
+                    m_caps |= FtpCapability.XSHA1;
+                else if (feat.ToUpper().Trim().StartsWith("XSHA256"))
+                    m_caps |= FtpCapability.XSHA256;
+                else if (feat.ToUpper().Trim().StartsWith("XSHA512"))
+                    m_caps |= FtpCapability.XSHA512;
+                else if (feat.ToUpper().Trim().StartsWith("HASH")) {
+                    Match m;
+
+                    m_caps |= FtpCapability.HASH;
+
+                    if ((m = Regex.Match(feat.ToUpper().Trim(), @"^HASH\s+(?<types>.*)$")).Success) {
+                        foreach (string type in m.Groups["types"].Value.Split(';')) {
+                            switch (type.ToUpper().Trim()) {
+                                case "SHA-1":
+                                case "SHA-1*":
+                                    m_hashAlgorithms |= FtpHashAlgorithm.SHA1;
+                                    break;
+                                case "SHA-256":
+                                case "SHA-256*":
+                                    m_hashAlgorithms |= FtpHashAlgorithm.SHA256;
+                                    break;
+                                case "SHA-512":
+                                case "SHA-512*":
+                                    m_hashAlgorithms |= FtpHashAlgorithm.SHA512;
+                                    break;
+                                case "MD5":
+                                case "MD5*":
+                                    m_hashAlgorithms |= FtpHashAlgorithm.MD5;
+                                    break;
+                                case "CRC":
+                                case "CRC*":
+                                    m_hashAlgorithms |= FtpHashAlgorithm.CRC;
+                                    break;
+                            }
+                        }
+                    }
+                }
+            }
+        }
+
+        delegate void AsyncConnect();
+
+        /// <summary>
+        /// Initiates a connection to the server
+        /// </summary>
+        /// <param name="callback">AsyncCallback method</param>
+        /// <param name="state">State object</param>
+        /// <returns>IAsyncResult</returns>
+        /// <example><code source="..\Examples\BeginConnect.cs" lang="cs" /></example>
+        public IAsyncResult BeginConnect(AsyncCallback callback, object state) {
+            AsyncConnect func;
+            IAsyncResult ar;
+
+            ar = (func = new AsyncConnect(Connect)).BeginInvoke(callback, state);
+
+            lock (m_asyncmethods) {
+                m_asyncmethods.Add(ar, func);
+            }
+
+            return ar;
+        }
+
+        /// <summary>
+        /// Ends an asynchronous connection attempt to the server
+        /// </summary>
+        /// <param name="ar">IAsyncResult returned from BeginConnect()</param>
+        /// <example><code source="..\Examples\BeginConnect.cs" lang="cs" /></example>
+        public void EndConnect(IAsyncResult ar) {
+            GetAsyncDelegate<AsyncConnect>(ar).EndInvoke(ar);
+        }
+
+        /// <summary>
+        /// Catches the socket stream ssl validation event and fires the event handlers
+        /// attached to this object for validating SSL certificates
+        /// </summary>
+        /// <param name="stream">The stream that fired the event</param>
+        /// <param name="e">The event args used to validate the certficate</param>
+        void FireValidateCertficate(FtpSocketStream stream, FtpSslValidationEventArgs e) {
+            OnValidateCertficate(e);
+        }
+
+        /// <summary>
+        /// Disconnect from the server
+        /// </summary>
+        public virtual void Disconnect() {
+            try {
+                m_lock.WaitOne();
+
+                if (m_stream != null && m_stream.IsConnected) {
+                    try {
+                        if (!UngracefullDisconnection) {
+                            Execute("QUIT");
+                        }
+                    }
+                    catch (SocketException sockex) {
+                        FtpTrace.WriteLine("FtpClient.Disconnect(): SocketException caught and discarded while closing control connection: {0}", sockex.ToString());
+                    }
+                    catch (IOException ioex) {
+                        FtpTrace.WriteLine("FtpClient.Disconnect(): IOException caught and discarded while closing control connection: {0}", ioex.ToString());
+                    }
+                    catch (FtpCommandException cmdex) {
+                        FtpTrace.WriteLine("FtpClient.Disconnect(): FtpCommandException caught and discarded while closing control connection: {0}", cmdex.ToString());
+                    }
+                    catch (FtpException ftpex) {
+                        FtpTrace.WriteLine("FtpClient.Disconnect(): FtpException caught and discarded while closing control connection: {0}", ftpex.ToString());
+                    }
+                    finally {
+                        m_stream.Close();
+                    }
+                }
+            }
+            finally {
+                m_lock.ReleaseMutex();
+            }
+        }
+
+        delegate void AsyncDisconnect();
+
+        /// <summary>
+        /// Initiates a disconnection on the server
+        /// </summary>
+        /// <param name="callback">AsyncCallback method</param>
+        /// <param name="state">State object</param>
+        /// <returns>IAsyncResult</returns>
+        /// <example><code source="..\Examples\BeginDisconnect.cs" lang="cs" /></example>
+        public IAsyncResult BeginDisconnect(AsyncCallback callback, object state) {
+            IAsyncResult ar;
+            AsyncDisconnect func;
+
+            ar = (func = new AsyncDisconnect(Disconnect)).BeginInvoke(callback, state);
+            lock (m_asyncmethods) {
+                m_asyncmethods.Add(ar, func);
+            }
+
+            return ar;
+        }
+
+        /// <summary>
+        /// Ends a call to BeginDisconnect
+        /// </summary>
+        /// <param name="ar">IAsyncResult returned from BeginDisconnect</param>
+        /// <example><code source="..\Examples\BeginConnect.cs" lang="cs" /></example>
+        public void EndDisconnect(IAsyncResult ar) {
+            GetAsyncDelegate<AsyncDisconnect>(ar).EndInvoke(ar);
+        }
+
+        /// <summary>
+        /// Opens the specified type of passive data stream
+        /// </summary>
+        /// <param name="type">Type of passive data stream to open</param>
+        /// <param name="command">The command to execute that requires a data stream</param>
+        /// <param name="restart">Restart location in bytes for file transfer</param>
+        /// <returns>A data stream ready to be used</returns>
+        FtpDataStream OpenPassiveDataStream(FtpDataConnectionType type, string command, long restart) {
+            FtpDataStream stream = null;
+            FtpReply reply;
+            Match m;
+            string host = null;
+            int port = 0;
+
+            if (m_stream == null)
+                throw new InvalidOperationException("The control connection stream is null! Generally this means there is no connection to the server. Cannot open a passive data stream.");
+
+            if (type == FtpDataConnectionType.EPSV || type == FtpDataConnectionType.AutoPassive) {
+                if (!(reply = Execute("EPSV")).Success) {
+                    // if we're connected with IPv4 and data channel type is AutoPassive then fallback to IPv4
+                    if (reply.Type == FtpResponseType.PermanentNegativeCompletion && type == FtpDataConnectionType.AutoPassive && m_stream != null && m_stream.LocalEndPoint.AddressFamily == Sockets.AddressFamily.InterNetwork)
+                        return OpenPassiveDataStream(FtpDataConnectionType.PASV, command, restart);
+                    throw new FtpCommandException(reply);
+                }
+
+                m = Regex.Match(reply.Message, @"\(\|\|\|(?<port>\d+)\|\)");
+                if (!m.Success) {
+                    throw new FtpException("Failed to get the EPSV port from: " + reply.Message);
+                }
+
+                host = m_host;
+                port = int.Parse(m.Groups["port"].Value);
+            }
+            else {
+                if (m_stream.LocalEndPoint.AddressFamily != Sockets.AddressFamily.InterNetwork)
+                    throw new FtpException("Only IPv4 is supported by the PASV command. Use EPSV instead.");
+
+                if (!(reply = Execute("PASV")).Success)
+                    throw new FtpCommandException(reply);
+
+                m = Regex.Match(reply.Message,
+                    @"(?<quad1>\d+)," +
+                    @"(?<quad2>\d+)," +
+                    @"(?<quad3>\d+)," +
+                    @"(?<quad4>\d+)," +
+                    @"(?<port1>\d+)," +
+                    @"(?<port2>\d+)"
+                );
+
+                if (!m.Success || m.Groups.Count != 7)
+                    throw new FtpException(string.Format("Malformed PASV response: {0}", reply.Message));
+
+                // PASVEX mode ignores the host supplied in the PASV response
+                if (type == FtpDataConnectionType.PASVEX)
+                    host = m_host;
+                else
+                    host = string.Format("{0}.{1}.{2}.{3}",
+                        m.Groups["quad1"].Value,
+                        m.Groups["quad2"].Value,
+                        m.Groups["quad3"].Value,
+                        m.Groups["quad4"].Value);
+
+                port = (int.Parse(m.Groups["port1"].Value) << 8) + int.Parse(m.Groups["port2"].Value);
+            }
+
+            stream = new FtpDataStream(this);
+            stream.ConnectTimeout = DataConnectionConnectTimeout;
+            stream.ReadTimeout = DataConnectionReadTimeout;
+            stream.Connect(host, port, InternetProtocolVersions);
+            stream.SetSocketOption(Sockets.SocketOptionLevel.Socket, Sockets.SocketOptionName.KeepAlive, m_keepAlive);
+
+            if (restart > 0) {
+                if (!(reply = Execute("REST {0}", restart)).Success)
+                    throw new FtpCommandException(reply);
+            }
+
+            if (!(reply = Execute(command)).Success) {
+                stream.Close();
+                throw new FtpCommandException(reply);
+            }
+
+            // this needs to take place after the command is executed
+            if (m_dataConnectionEncryption && m_encryptionmode != FtpEncryptionMode.None)
+                stream.ActivateEncryption(m_host,
+                    this.ClientCertificates.Count > 0 ? this.ClientCertificates : null);
+
+            // the command status is used to determine
+            // if a reply needs to be read from the server
+            // when the stream is closed so always set it
+            // otherwise things can get out of sync.
+            stream.CommandStatus = reply;
+
+            return stream;
+        }
+
+        /// <summary>
+        /// Opens the specified type of active data stream
+        /// </summary>
+        /// <param name="type">Type of passive data stream to open</param>
+        /// <param name="command">The command to execute that requires a data stream</param>
+        /// <param name="restart">Restart location in bytes for file transfer</param>
+        /// <returns>A data stream ready to be used</returns>
+        FtpDataStream OpenActiveDataStream(FtpDataConnectionType type, string command, long restart) {
+            FtpDataStream stream = new FtpDataStream(this);
+            FtpReply reply;
+            IAsyncResult ar;
+
+            if (m_stream == null)
+                throw new InvalidOperationException("The control connection stream is null! Generally this means there is no connection to the server. Cannot open an active data stream.");
+
+            stream.Listen(m_stream.LocalEndPoint.Address, 0);
+            ar = stream.BeginAccept(null, null);
+
+            if (type == FtpDataConnectionType.EPRT || type == FtpDataConnectionType.AutoActive) {
+                int ipver = 0;
+
+                switch (stream.LocalEndPoint.AddressFamily) {
+                    case Sockets.AddressFamily.InterNetwork:
+                        ipver = 1; // IPv4
+                        break;
+                    case Sockets.AddressFamily.InterNetworkV6:
+                        ipver = 2; // IPv6
+                        break;
+                    default:
+                        throw new InvalidOperationException("The IP protocol being used is not supported.");
+                }
+
+                if (!(reply = Execute("EPRT |{0}|{1}|{2}|", ipver,
+                    stream.LocalEndPoint.Address.ToString(), stream.LocalEndPoint.Port)).Success) {
+
+                    // if we're connected with IPv4 and the data channel type is AutoActive then try to fall back to the PORT command
+                    if (reply.Type == FtpResponseType.PermanentNegativeCompletion && type == FtpDataConnectionType.AutoActive && m_stream != null && m_stream.LocalEndPoint.AddressFamily == Sockets.AddressFamily.InterNetwork) {
+                        stream.ControlConnection = null; // we don't want this failed EPRT attempt to close our control connection when the stream is closed so clear out the reference.
+                        stream.Close();
+                        return OpenActiveDataStream(FtpDataConnectionType.PORT, command, restart);
+                    }
+                    else {
+                        stream.Close();
+                        throw new FtpCommandException(reply);
+                    }
+                }
+            }
+            else {
+                if (m_stream.LocalEndPoint.AddressFamily != Sockets.AddressFamily.InterNetwork)
+                    throw new FtpException("Only IPv4 is supported by the PORT command. Use EPRT instead.");
+
+                if (!(reply = Execute("PORT {0},{1},{2}",
+                        stream.LocalEndPoint.Address.ToString().Replace('.', ','),
+                        stream.LocalEndPoint.Port / 256,
+                        stream.LocalEndPoint.Port % 256)).Success) {
+                    stream.Close();
+                    throw new FtpCommandException(reply);
+                }
+            }
+
+            if (restart > 0) {
+                if (!(reply = Execute("REST {0}", restart)).Success)
+                    throw new FtpCommandException(reply);
+            }
+
+            if (!(reply = Execute(command)).Success) {
+                stream.Close();
+                throw new FtpCommandException(reply);
+            }
+
+            ar.AsyncWaitHandle.WaitOne(m_dataConnectionConnectTimeout);
+            if (!ar.IsCompleted) {
+                stream.Close();
+                throw new TimeoutException("Timed out waiting for the server to connect to the active data socket.");
+            }
+
+            stream.EndAccept(ar);
+
+            if (m_dataConnectionEncryption && m_encryptionmode != FtpEncryptionMode.None)
+                stream.ActivateEncryption(m_host,
+                    this.ClientCertificates.Count > 0 ? this.ClientCertificates : null);
+
+            stream.SetSocketOption(Sockets.SocketOptionLevel.Socket, Sockets.SocketOptionName.KeepAlive, m_keepAlive);
+            stream.ReadTimeout = m_dataConnectionReadTimeout;
+            stream.CommandStatus = reply;
+
+            return stream;
+        }
+
+        /// <summary>
+        /// Opens a data stream.
+        /// </summary>
+        /// <param name='command'>The command to execute that requires a data stream</param>
+        /// <param name="restart">Restart location in bytes for file transfer</param>
+        /// <returns>The data stream.</returns>
+        FtpDataStream OpenDataStream(string command, long restart) {
+            FtpDataConnectionType type = m_dataConnectionType;
+            FtpDataStream stream = null;
+
+            try {
+                m_lock.WaitOne();
+
+                if (!IsConnected)
+                    Connect();
+
+                // The PORT and PASV commands do not work with IPv6 so
+                // if either one of those types are set change them
+                // to EPSV or EPRT appropriately.
+                if (m_stream.LocalEndPoint.AddressFamily == Sockets.AddressFamily.InterNetworkV6) {
+                    switch (type) {
+                        case FtpDataConnectionType.PORT:
+                            type = FtpDataConnectionType.EPRT;
+                            FtpTrace.WriteLine("Changed data connection type to EPRT because we are connected with IPv6.");
+                            break;
+                        case FtpDataConnectionType.PASV:
+                        case FtpDataConnectionType.PASVEX:
+                            type = FtpDataConnectionType.EPSV;
+                            FtpTrace.WriteLine("Changed data connection type to EPSV because we are connected with IPv6.");
+                            break;
+                    }
+                }
+
+                switch (type) {
+                    case FtpDataConnectionType.AutoPassive:
+                    case FtpDataConnectionType.EPSV:
+                    case FtpDataConnectionType.PASV:
+                    case FtpDataConnectionType.PASVEX:
+                        stream = OpenPassiveDataStream(type, command, restart);
+                        break;
+                    case FtpDataConnectionType.AutoActive:
+                    case FtpDataConnectionType.EPRT:
+                    case FtpDataConnectionType.PORT:
+                        stream = OpenActiveDataStream(type, command, restart);
+                        break;
+                }
+
+                if (stream == null)
+                    throw new InvalidOperationException("The specified data channel type is not implemented.");
+            }
+            finally {
+                m_lock.ReleaseMutex();
+            }
+
+            return stream;
+        }
+
+        /// <summary>
+        /// Disconnects a data stream
+        /// </summary>
+        /// <param name="stream">The data stream to close</param>
+        internal void CloseDataStream(FtpDataStream stream) {
+            if (stream == null)
+                throw new ArgumentException("The data stream parameter was null");
+
+            try {
+                m_lock.WaitOne();
+
+                try {
+                    if (IsConnected) {
+                        // if the command that required the data connection was
+                        // not successful then there will be no reply from
+                        // the server, however if the command was successful
+                        // the server will send a reply when the data connection
+                        // is closed.
+                        if (stream.CommandStatus.Type == FtpResponseType.PositivePreliminary) {
+                            FtpReply reply;
+
+                            if (!(reply = GetReply()).Success) {
+                                throw new FtpCommandException(reply);
+                            }
+                        }
+                    }
+                }
+                finally {
+                    // if this is a clone of the original control
+                    // connection we should Dispose()
+                    if (IsClone) {
+                        Disconnect();
+                        Dispose();
+                    }
+                }
+            }
+            finally {
+                m_lock.ReleaseMutex();
+            }
+        }
+
+        /// <summary>
+        /// Opens the specified file for reading
+        /// </summary>
+        /// <param name="path">The full or relative path of the file</param>
+        /// <returns>A stream for reading the file on the server</returns>
+        /// <example><code source="..\Examples\OpenRead.cs" lang="cs" /></example>
+        public Stream OpenRead(string path) {
+            return OpenRead(path, FtpDataType.Binary, 0);
+        }
+
+        /// <summary>
+        /// Opens the specified file for reading
+        /// </summary>
+        /// <param name="path">The full or relative path of the file</param>
+        /// <param name="type">ASCII/Binary</param>
+        /// <returns>A stream for reading the file on the server</returns>
+        /// <example><code source="..\Examples\OpenRead.cs" lang="cs" /></example>
+        public Stream OpenRead(string path, FtpDataType type) {
+            return OpenRead(path, type, 0);
+        }
+
+        /// <summary>
+        /// Opens the specified file for reading
+        /// </summary>
+        /// <param name="path">The full or relative path of the file</param>
+        /// <param name="restart">Resume location</param>
+        /// <returns>A stream for reading the file on the server</returns>
+        /// <example><code source="..\Examples\OpenRead.cs" lang="cs" /></example>
+        public Stream OpenRead(string path, long restart) {
+            return OpenRead(path, FtpDataType.Binary, restart);
+        }
+
+        /// <summary>
+        /// Opens the specified file for reading
+        /// </summary>
+        /// <param name="path">The full or relative path of the file</param>
+        /// <param name="type">ASCII/Binary</param>
+        /// <param name="restart">Resume location</param>
+        /// <returns>A stream for reading the file on the server</returns>
+        /// <example><code source="..\Examples\OpenRead.cs" lang="cs" /></example>
+        public virtual Stream OpenRead(string path, FtpDataType type, long restart) {
+            FtpClient client = null;
+            FtpDataStream stream = null;
+            long length = 0;
+
+            try {
+                m_lock.WaitOne();
+
+                if (m_threadSafeDataChannels) {
+                    client = CloneConnection();
+                    client.Connect();
+                    client.SetWorkingDirectory(GetWorkingDirectory());
+                }
+                else {
+                    client = this;
+                }
+
+                client.SetDataType(type);
+                length = client.GetFileSize(path);
+                stream = client.OpenDataStream(string.Format("RETR {0}", path.GetFtpPath()), restart);
+            }
+            finally {
+                m_lock.ReleaseMutex();
+            }
+
+            if (stream != null) {
+                if (length > 0)
+                    stream.SetLength(length);
+
+                if (restart > 0)
+                    stream.SetPosition(restart);
+            }
+
+            return stream;
+        }
+
+        /// <summary>
+        /// Opens the specified file for reading
+        /// </summary>
+        /// <param name="path">The full or relative path of the file</param>
+        /// <param name="callback">Async Callback</param>
+        /// <param name="state">State object</param>
+        /// <returns>IAsyncResult</returns>
+        /// <example><code source="..\Examples\BeginOpenRead.cs" lang="cs" /></example>
+        public IAsyncResult BeginOpenRead(string path, AsyncCallback callback, object state) {
+            return BeginOpenRead(path, FtpDataType.Binary, 0, callback, state);
+        }
+
+        /// <summary>
+        /// Opens the specified file for reading
+        /// </summary>
+        /// <param name="path">The full or relative path of the file</param>
+        /// <param name="type">ASCII/Binary</param>
+        /// <param name="callback">Async Callback</param>
+        /// <param name="state">State object</param>
+        /// <returns>IAsyncResult</returns>
+        /// <example><code source="..\Examples\BeginOpenRead.cs" lang="cs" /></example>
+        public IAsyncResult BeginOpenRead(string path, FtpDataType type, AsyncCallback callback, object state) {
+            return BeginOpenRead(path, type, 0, callback, state);
+        }
+
+        /// <summary>
+        /// Opens the specified file for reading
+        /// </summary>
+        /// <param name="path">The full or relative path of the file</param>
+        /// <param name="restart">Resume location</param>
+        /// <param name="callback">Async Callback</param>
+        /// <param name="state">State object</param>
+        /// <returns>IAsyncResult</returns>
+        /// <example><code source="..\Examples\BeginOpenRead.cs" lang="cs" /></example>
+        public IAsyncResult BeginOpenRead(string path, long restart, AsyncCallback callback, object state) {
+            return BeginOpenRead(path, FtpDataType.Binary, restart, callback, state);
+        }
+
+        delegate Stream AsyncOpenRead(string path, FtpDataType type, long restart);
+
+        /// <summary>
+        /// Opens the specified file for reading
+        /// </summary>
+        /// <param name="path">The full or relative path of the file</param>
+        /// <param name="type">ASCII/Binary</param>
+        /// <param name="restart">Resume location</param>
+        /// <param name="callback">Async Callback</param>
+        /// <param name="state">State object</param>
+        /// <returns>IAsyncResult</returns>
+        /// <example><code source="..\Examples\BeginOpenRead.cs" lang="cs" /></example>
+        public IAsyncResult BeginOpenRead(string path, FtpDataType type, long restart, AsyncCallback callback, object state) {
+            AsyncOpenRead func;
+            IAsyncResult ar;
+
+            ar = (func = new AsyncOpenRead(OpenRead)).BeginInvoke(path, type, restart, callback, state);
+            lock (m_asyncmethods) {
+                m_asyncmethods.Add(ar, func);
+            }
+
+            return ar;
+        }
+
+        /// <summary>
+        /// Ends a call to BeginOpenRead()
+        /// </summary>
+        /// <param name="ar">IAsyncResult returned from BeginOpenRead()</param>
+        /// <returns>A readable stream</returns>
+        /// <example><code source="..\Examples\BeginOpenRead.cs" lang="cs" /></example>
+        public Stream EndOpenRead(IAsyncResult ar) {
+            return GetAsyncDelegate<AsyncOpenRead>(ar).EndInvoke(ar);
+        }
+
+        /// <summary>
+        /// Opens the specified file for writing
+        /// </summary>
+        /// <param name="path">Full or relative path of the file</param>
+        /// <returns>A stream for writing to the file on the server</returns>
+        /// <example><code source="..\Examples\OpenWrite.cs" lang="cs" /></example>
+        public Stream OpenWrite(string path) {
+            return OpenWrite(path, FtpDataType.Binary);
+        }
+
+        /// <summary>
+        /// Opens the specified file for writing
+        /// </summary>
+        /// <param name="path">Full or relative path of the file</param>
+        /// <param name="type">ASCII/Binary</param>
+        /// <returns>A stream for writing to the file on the server</returns>
+        /// <example><code source="..\Examples\OpenWrite.cs" lang="cs" /></example>
+        public virtual Stream OpenWrite(string path, FtpDataType type) {
+            FtpClient client = null;
+            FtpDataStream stream = null;
+            long length = 0;
+
+            try {
+                m_lock.WaitOne();
+
+                if (m_threadSafeDataChannels) {
+                    client = CloneConnection();
+                    client.Connect();
+                    client.SetWorkingDirectory(GetWorkingDirectory());
+                }
+                else {
+                    client = this;
+                }
+
+                client.SetDataType(type);
+                length = client.GetFileSize(path);
+                stream = client.OpenDataStream(string.Format("STOR {0}", path.GetFtpPath()), 0);
+
+                if (length > 0 && stream != null)
+                    stream.SetLength(length);
+            }
+            finally {
+                m_lock.ReleaseMutex();
+            }
+
+            return stream;
+        }
+
+        /// <summary>
+        /// Opens the specified file for writing
+        /// </summary>
+        /// <param name="path">Full or relative path of the file</param>
+        /// <param name="callback">Async callback</param>
+        /// <param name="state">State object</param>
+        /// <returns>IAsyncResult</returns>
+        /// <example><code source="..\Examples\BeginOpenWrite.cs" lang="cs" /></example>
+        public IAsyncResult BeginOpenWrite(string path, AsyncCallback callback, object state) {
+            return BeginOpenWrite(path, FtpDataType.Binary, callback, state);
+        }
+
+        delegate Stream AsyncOpenWrite(string path, FtpDataType type);
+
+        /// <summary>
+        /// Opens the specified file for writing
+        /// </summary>
+        /// <param name="path">Full or relative path of the file</param>
+        /// <param name="type">ASCII/Binary</param>
+        /// <param name="callback">Async callback</param>
+        /// <param name="state">State object</param>
+        /// <returns>IAsyncResult</returns>
+        /// <example><code source="..\Examples\BeginOpenWrite.cs" lang="cs" /></example>
+        public IAsyncResult BeginOpenWrite(string path, FtpDataType type, AsyncCallback callback, object state) {
+            AsyncOpenWrite func;
+            IAsyncResult ar;
+
+            ar = (func = new AsyncOpenWrite(OpenWrite)).BeginInvoke(path, type, callback, state);
+            lock (m_asyncmethods) {
+                m_asyncmethods.Add(ar, func);
+            }
+
+            return ar;
+        }
+
+        /// <summary>
+        /// Ends a call to BeginOpenWrite()
+        /// </summary>
+        /// <param name="ar">IAsyncResult returned from BeginOpenWrite()</param>
+        /// <returns>A writable stream</returns>
+        /// <example><code source="..\Examples\BeginOpenWrite.cs" lang="cs" /></example>
+        public Stream EndOpenWrite(IAsyncResult ar) {
+            return GetAsyncDelegate<AsyncOpenWrite>(ar).EndInvoke(ar);
+        }
+
+        /// <summary>
+        /// Opens the specified file to be appended to
+        /// </summary>
+        /// <param name="path">The full or relative path to the file to be opened</param>
+        /// <returns>A stream for writing to the file on the server</returns>
+        /// <example><code source="..\Examples\OpenAppend.cs" lang="cs" /></example>
+        public Stream OpenAppend(string path) {
+            return OpenAppend(path, FtpDataType.Binary);
+        }
+
+        /// <summary>
+        /// Opens the specified file to be appended to
+        /// </summary>
+        /// <param name="path">The full or relative path to the file to be opened</param>
+        /// <param name="type">ASCII/Binary</param>
+        /// <returns>A stream for writing to the file on the server</returns>
+        /// <example><code source="..\Examples\OpenAppend.cs" lang="cs" /></example>
+        public virtual Stream OpenAppend(string path, FtpDataType type) {
+            FtpClient client = null;
+            FtpDataStream stream = null;
+            long length = 0;
+
+            try {
+                m_lock.WaitOne();
+
+                if (m_threadSafeDataChannels) {
+                    client = CloneConnection();
+                    client.Connect();
+                    client.SetWorkingDirectory(GetWorkingDirectory());
+                }
+                else {
+                    client = this;
+                }
+
+                client.SetDataType(type);
+                length = client.GetFileSize(path);
+                stream = client.OpenDataStream(string.Format("APPE {0}", path.GetFtpPath()), 0);
+
+                if (length > 0 && stream != null) {
+                    stream.SetLength(length);
+                    stream.SetPosition(length);
+                }
+            }
+            finally {
+                m_lock.ReleaseMutex();
+            }
+
+            return stream;
+        }
+
+        /// <summary>
+        /// Opens the specified file for writing
+        /// </summary>
+        /// <param name="path">Full or relative path of the file</param>
+        /// <param name="callback">Async callback</param>
+        /// <param name="state">State object</param>
+        /// <returns>IAsyncResult</returns>
+        /// <example><code source="..\Examples\BeginOpenAppend.cs" lang="cs" /></example>
+        public IAsyncResult BeginOpenAppend(string path, AsyncCallback callback, object state) {
+            return BeginOpenAppend(path, FtpDataType.Binary, callback, state);
+        }
+
+        delegate Stream AsyncOpenAppend(string path, FtpDataType type);
+
+        /// <summary>
+        /// Opens the specified file for writing
+        /// </summary>
+        /// <param name="path">Full or relative path of the file</param>
+        /// <param name="type">ASCII/Binary</param>
+        /// <param name="callback">Async callback</param>
+        /// <param name="state">State object</param>
+        /// <returns>IAsyncResult</returns>
+        /// <example><code source="..\Examples\BeginOpenAppend.cs" lang="cs" /></example>
+        public IAsyncResult BeginOpenAppend(string path, FtpDataType type, AsyncCallback callback, object state) {
+            IAsyncResult ar;
+            AsyncOpenAppend func;
+
+            ar = (func = new AsyncOpenAppend(OpenAppend)).BeginInvoke(path, type, callback, state);
+            lock (m_asyncmethods) {
+                m_asyncmethods.Add(ar, func);
+            }
+
+            return ar;
+        }
+
+        /// <summary>
+        /// Ends a call to BeginOpenAppend()
+        /// </summary>
+        /// <param name="ar">IAsyncResult returned from BeginOpenWrite()</param>
+        /// <returns>A writable stream</returns>
+        /// <example><code source="..\Examples\BeginOpenAppend.cs" lang="cs" /></example>
+        public Stream EndOpenAppend(IAsyncResult ar) {
+            return GetAsyncDelegate<AsyncOpenAppend>(ar).EndInvoke(ar);
+        }
+
+        /// <summary>
+        /// Recursively dereferences a symbolic link. See the
+        /// MaximumDereferenceCount property for controlling
+        /// how deep this method will recurse before giving up.
+        /// </summary>
+        /// <param name="item">The symbolic link</param>
+        /// <returns>FtpListItem, null if the link can't be dereferenced</returns>
+        /// <example><code source="..\Examples\DereferenceLink.cs" lang="cs" /></example>
+        public FtpListItem DereferenceLink(FtpListItem item) {
+            return DereferenceLink(item, MaximumDereferenceCount);
+        }
+
+        /// <summary>
+        /// Recursively dereferences a symbolic link
+        /// </summary>
+        /// <param name="item">The symbolic link</param>
+        /// <param name="recMax">The maximum depth of recursion that can be performed before giving up.</param>
+        /// <returns>FtpListItem, null if the link can't be dereferenced</returns>
+        /// <example><code source="..\Examples\DereferenceLink.cs" lang="cs" /></example>
+        public FtpListItem DereferenceLink(FtpListItem item, int recMax) {
+            int count = 0;
+            return DereferenceLink(item, recMax, ref count);
+        }
+
+        /// <summary>
+        /// Derefence a FtpListItem object
+        /// </summary>
+        /// <param name="item">The item to derefence</param>
+        /// <param name="recMax">Maximum recursive calls</param>
+        /// <param name="count">Counter</param>
+        /// <returns>FtpListItem, null if the link can't be dereferenced</returns>
+        /// <example><code source="..\Examples\DereferenceLink.cs" lang="cs" /></example>
+        FtpListItem DereferenceLink(FtpListItem item, int recMax, ref int count) {
+            if (item.Type != FtpFileSystemObjectType.Link)
+                throw new FtpException("You can only derefernce a symbolic link. Please verify the item type is Link.");
+
+            if (item.LinkTarget == null)
+                throw new FtpException("The link target was null. Please check this before trying to dereference the link.");
+
+            foreach (FtpListItem obj in GetListing(item.LinkTarget.GetFtpDirectoryName(), FtpListOption.ForceList)) {
+                if (item.LinkTarget == obj.FullName) {
+                    if (obj.Type == FtpFileSystemObjectType.Link) {
+                        if (++count == recMax)
+                            return null;
+
+                        return DereferenceLink(obj, recMax, ref count);
+                    }
+
+                    if (HasFeature(FtpCapability.MDTM)) {
+                        DateTime modify = GetModifiedTime(obj.FullName);
+
+                        if (modify != DateTime.MinValue)
+                            obj.Modified = modify;
+                    }
+
+                    if (obj.Type == FtpFileSystemObjectType.File && obj.Size < 0 && HasFeature(FtpCapability.SIZE))
+                        obj.Size = GetFileSize(obj.FullName);
+
+                    return obj;
+                }
+            }
+
+            return null;
+        }
+
+        delegate FtpListItem AsyncDereferenceLink(FtpListItem item, int recMax);
+
+        /// <summary>
+        /// Derefence a FtpListItem object asynchronously
+        /// </summary>
+        /// <param name="item">The item to derefence</param>
+        /// <param name="recMax">Maximum recursive calls</param>
+        /// <param name="callback">AsyncCallback</param>
+        /// <param name="state">State Object</param>
+        /// <returns>IAsyncResult</returns>
+        /// <example><code source="..\Examples\BeginDereferenceLink.cs" lang="cs" /></example>
+        public IAsyncResult BeginDereferenceLink(FtpListItem item, int recMax, AsyncCallback callback, object state) {
+            IAsyncResult ar;
+            AsyncDereferenceLink func;
+
+            ar = (func = new AsyncDereferenceLink(DereferenceLink)).BeginInvoke(item, recMax, callback, state);
+            lock (m_asyncmethods) {
+                m_asyncmethods.Add(ar, func);
+            }
+
+            return ar;
+        }
+
+        /// <summary>
+        /// Derefence a FtpListItem object asynchronously. See the
+        /// MaximumDereferenceCount property for controlling
+        /// how deep this method will recurse before giving up.
+        /// </summary>
+        /// <param name="item">The item to derefence</param>
+        /// <param name="callback">AsyncCallback</param>
+        /// <param name="state">State Object</param>
+        /// <returns>IAsyncResult</returns>
+        /// <example><code source="..\Examples\BeginDereferenceLink.cs" lang="cs" /></example>
+        public IAsyncResult BeginDereferenceLink(FtpListItem item, AsyncCallback callback, object state) {
+            return BeginDereferenceLink(item, MaximumDereferenceCount, callback, state);
+        }
+
+        /// <summary>
+        /// Ends a call to BeginDereferenceLink
+        /// </summary>
+        /// <param name="ar">IAsyncResult</param>
+        /// <returns>FtpListItem, null if the link can't be dereferenced</returns>
+        /// <example><code source="..\Examples\BeginDereferenceLink.cs" lang="cs" /></example>
+        public FtpListItem EndDereferenceLink(IAsyncResult ar) {
+            return GetAsyncDelegate<AsyncDereferenceLink>(ar).EndInvoke(ar);
+        }
+
+        /// <summary>
+        /// Gets a file listing from the server. Each FtpListItem object returned
+        /// contains information about the file that was able to be retrieved. If
+        /// a DateTime property is equal to DateTime.MinValue then it means the 
+        /// date in question was not able to be retrieved. If the Size property
+        /// is equal to 0 then it means the size of the object could also not
+        /// be retrieved.
+        /// </summary>
+        /// <returns>An array of FtpListItem objects</returns>
+        /// <example><code source="..\Examples\GetListing.cs" lang="cs" /></example>
+        public FtpListItem[] GetListing() {
+            return GetListing(null);
+        }
+
+        /// <summary>
+        /// Gets a file listing from the server. Each FtpListItem object returned
+        /// contains information about the file that was able to be retrieved. If
+        /// a DateTime property is equal to DateTime.MinValue then it means the 
+        /// date in question was not able to be retrieved. If the Size property
+        /// is equal to 0 then it means the size of the object could also not
+        /// be retrieved.
+        /// </summary>
+        /// <param name="path">The path of the directory to list</param>
+        /// <returns>An array of FtpListItem objects</returns>
+        /// <example><code source="..\Examples\GetListing.cs" lang="cs" /></example>
+        public FtpListItem[] GetListing(string path) {
+            return GetListing(path, 0);
+        }
+
+        /// <summary>
+        /// Gets a file listing from the server. Each FtpListItem object returned
+        /// contains information about the file that was able to be retrieved. If
+        /// a DateTime property is equal to DateTime.MinValue then it means the 
+        /// date in question was not able to be retrieved. If the Size property
+        /// is equal to 0 then it means the size of the object could also not
+        /// be retrieved.
+        /// </summary>
+        /// <param name="path">The path of the directory to list</param>
+        /// <param name="options">Options that dictacte how a list is performed and what information is gathered.</param>
+        /// <returns>An array of FtpListItem objects</returns>
+        /// <example><code source="..\Examples\GetListing.cs" lang="cs" /></example>
+        public FtpListItem[] GetListing(string path, FtpListOption options) {
+            FtpListItem item = null;
+            List<FtpListItem> lst = new List<FtpListItem>();
+            List<string> rawlisting = new List<string>();
+            string listcmd = null;
+            string pwd = GetWorkingDirectory();
+            string buf = null;
+
+            // old path cleanup code
+            /*path = path.GetFtpPath();
+            if (path == null || path.GetFtpPath().Trim().Length == 0 || path.StartsWith(".")) {
+                if (pwd == null || pwd.Length == 0) // couldn't get the working directory
+                    path = "./";
+                else if (path.StartsWith("./"))
+                    path = string.Format("{0}/{1}", pwd, path.Remove(0, 2));
+                else
+                    path = pwd;
+            }*/
+
+            path = path.GetFtpPath();
+            if (path == null || path.Trim().Length == 0) {
+                if (pwd != null && pwd.Trim().Length > 0)
+                    path = pwd;
+                else
+                    path = "./";
+            }
+            else if (!path.StartsWith("/") && pwd != null && pwd.Trim().Length > 0) {
+                if (path.StartsWith("./"))
+                    path = path.Remove(0, 2);
+                path = string.Format("{0}/{1}", pwd, path).GetFtpPath();
+            }
+
+            // MLSD provides a machine parsable format with more
+            // accurate information than most of the UNIX long list
+            // formats which translates to more effcient file listings
+            // so always prefer MLSD over LIST unless the caller of this
+            // method overrides it with the ForceList option
+            if ((options & FtpListOption.ForceList) != FtpListOption.ForceList && HasFeature(FtpCapability.MLSD)) {
+                listcmd = "MLSD";
+            }
+            else {
+                if ((options & FtpListOption.UseLS) == FtpListOption.UseLS) {
+                    listcmd = "LS";
+                }
+                else if ((options & FtpListOption.NameList) == FtpListOption.NameList) {
+                    listcmd = "NLST";
+                }
+                else {
+                    if ((options & FtpListOption.AllFiles) == FtpListOption.AllFiles)
+                        listcmd = "LIST -a";
+                    else
+                        listcmd = "LIST";
+                }
+            }
+
+            try {
+                m_lock.WaitOne();
+
+                Execute("TYPE I");
+
+                // read in raw file listing
+                using (FtpDataStream stream = OpenDataStream(string.Format("{0} {1}", listcmd, path.GetFtpPath()), 0)) {
+                    try {
+                        while ((buf = stream.ReadLine(Encoding)) != null) {
+                            if (buf.Length > 0) {
+                                rawlisting.Add(buf);
+                                FtpTrace.WriteLine(buf);
+                            }
+                        }
+                    }
+                    finally {
+                        stream.Close();
+                    }
+                }
+            }
+            finally {
+                m_lock.ReleaseMutex();
+            }
+
+            for (int i = 0; i < rawlisting.Count; i++) {
+                buf = rawlisting[i];
+
+                if ((options & FtpListOption.NameList) == FtpListOption.NameList) {
+                    // if NLST was used we only have a file name so
+                    // there is nothing to parse.
+                    item = new FtpListItem() {
+                        FullName = buf
+                    };
+
+                    if (DirectoryExists(item.FullName))
+                        item.Type = FtpFileSystemObjectType.Directory;
+                    else
+                        item.Type = FtpFileSystemObjectType.File;
+
+                    lst.Add(item);
+                }
+                else {
+                    // if the next line in the listing starts with spaces
+                    // it is assumed to be a continuation of the current line
+                    if (i + 1 < rawlisting.Count && (rawlisting[i + 1].StartsWith("\t") || rawlisting[i + 1].StartsWith(" ")))
+                        buf += rawlisting[++i];
+
+                    item = FtpListItem.Parse(path, buf, Capabilities);
+                    // FtpListItem.Parse() returns null if the line
+                    // could not be parsed
+                    if (item != null)
+                        lst.Add(item);
+                    else
+                        FtpTrace.WriteLine("Failed to parse file listing: " + buf);
+                }
+
+                // load extended information that wasn't available if the list options flags say to do so.
+                if (item != null) {
+                    // try to dereference symbolic links if the appropriate list
+                    // option was passed
+                    if (item.Type == FtpFileSystemObjectType.Link && (options & FtpListOption.DerefLinks) == FtpListOption.DerefLinks) {
+                        item.LinkObject = DereferenceLink(item);
+                    }
+
+                    if ((options & FtpListOption.Modify) == FtpListOption.Modify && HasFeature(FtpCapability.MDTM)) {
+                        // if the modified date was not loaded or the modified date is more than a day in the future 
+                        // and the server supports the MDTM command, load the modified date.
+                        // most servers do not support retrieving the modified date
+                        // of a directory but we try any way.
+                        if (item.Modified == DateTime.MinValue || listcmd.StartsWith("LIST")) {
+                            DateTime modify;
+
+                            if (item.Type == FtpFileSystemObjectType.Directory)
+                                FtpTrace.WriteLine("Trying to retrieve modification time of a directory, some servers don't like this...");
+
+                            if ((modify = GetModifiedTime(item.FullName)) != DateTime.MinValue)
+                                item.Modified = modify;
+                        }
+                    }
+
+                    if ((options & FtpListOption.Size) == FtpListOption.Size && HasFeature(FtpCapability.SIZE)) {
+                        // if no size was parsed, the object is a file and the server
+                        // supports the SIZE command, then load the file size
+                        if (item.Size == -1) {
+                            if (item.Type != FtpFileSystemObjectType.Directory) {
+                                item.Size = GetFileSize(item.FullName);
+                            }
+                            else {
+                                item.Size = 0;
+                            }
+                        }
+                    }
+                }
+            }
+
+            return lst.ToArray();
+        }
+
+        /// <summary>
+        /// Gets a file listing from the server asynchronously
+        /// </summary>
+        /// <param name="callback">AsyncCallback method</param>
+        /// <param name="state">State object</param>
+        /// <returns>IAsyncResult</returns>
+        /// <example><code source="..\Examples\BeginGetListing.cs" lang="cs" /></example>
+        public IAsyncResult BeginGetListing(AsyncCallback callback, Object state) {
+            return BeginGetListing(null, callback, state);
+        }
+
+        /// <summary>
+        /// Gets a file listing from the server asynchronously
+        /// </summary>
+        /// <param name="path">The path to list</param>
+        /// <param name="callback">AsyncCallback method</param>
+        /// <param name="state">State object</param>
+        /// <returns>IAsyncResult</returns>
+        /// <example><code source="..\Examples\BeginGetListing.cs" lang="cs" /></example>
+        public IAsyncResult BeginGetListing(string path, AsyncCallback callback, Object state) {
+            return BeginGetListing(path, FtpListOption.Modify | FtpListOption.Size, callback, state);
+        }
+
+
+        delegate FtpListItem[] AsyncGetListing(string path, FtpListOption options);
+
+        /// <summary>
+        /// Gets a file listing from the server asynchronously
+        /// </summary>
+        /// <param name="path">The path to list</param>
+        /// <param name="options">Options that dictate how the list operation is performed</param>
+        /// <param name="callback">AsyncCallback method</param>
+        /// <param name="state">State object</param>
+        /// <returns>IAsyncResult</returns>
+        /// <example><code source="..\Examples\BeginGetListing.cs" lang="cs" /></example>
+        public IAsyncResult BeginGetListing(string path, FtpListOption options, AsyncCallback callback, Object state) {
+            IAsyncResult ar;
+            AsyncGetListing func;
+
+            ar = (func = new AsyncGetListing(GetListing)).BeginInvoke(path, options, callback, state);
+            lock (m_asyncmethods) {
+                m_asyncmethods.Add(ar, func);
+            }
+
+            return ar;
+        }
+
+        /// <summary>
+        /// Ends an asynchronous file listing
+        /// </summary>
+        /// <param name="ar">IAsyncResult return from BeginGetListing()</param>
+        /// <returns>An array of items retrieved in the listing</returns>
+        /// <example><code source="..\Examples\BeginGetListing.cs" lang="cs" /></example>
+        public FtpListItem[] EndGetListing(IAsyncResult ar) {
+            return GetAsyncDelegate<AsyncGetListing>(ar).EndInvoke(ar);
+        }
+
+        /// <summary>
+        /// Returns a file/directory listing using the NLST command.
+        /// </summary>
+        /// <returns>A string array of file and directory names if any were returned.</returns>
+        public string[] GetNameListing() {
+            return GetNameListing(null);
+        }
+
+        /// <summary>
+        /// Returns a file/directory listing using the NLST command.
+        /// </summary>
+        /// <param name="path">The path of the directory to list</param>
+        /// <returns>A string array of file and directory names if any were returned.</returns>
+        /// <example><code source="..\Examples\GetNameListing.cs" lang="cs" /></example>
+        public string[] GetNameListing(string path) {
+            List<string> lst = new List<string>();
+            string pwd = GetWorkingDirectory();
+
+            /*if (path == null || path.GetFtpPath().Trim().Length == 0 || path.StartsWith(".")) {
+                if (pwd == null || pwd.Length == 0) // couldn't get the working directory
+                    path = "./";
+                else if (path.StartsWith("./"))
+                    path = string.Format("{0}/{1}", pwd, path.Remove(0, 2));
+                else
+                    path = pwd;
+            }*/
+
+            path = path.GetFtpPath();
+            if (path == null || path.Trim().Length == 0) {
+                if (pwd != null && pwd.Trim().Length > 0)
+                    path = pwd;
+                else
+                    path = "./";
+            }
+            else if (!path.StartsWith("/") && pwd != null && pwd.Trim().Length > 0) {
+                if (path.StartsWith("./"))
+                    path = path.Remove(0, 2);
+                path = string.Format("{0}/{1}", pwd, path).GetFtpPath();
+            }
+
+            try {
+                m_lock.WaitOne();
+
+                // always get the file listing in binary
+                // to avoid any potential character translation
+                // problems that would happen if in ASCII.
+                Execute("TYPE I");
+
+                using (FtpDataStream stream = OpenDataStream(string.Format("NLST {0}", path.GetFtpPath()), 0)) {
+                    string buf;
+
+                    try {
+                        while ((buf = stream.ReadLine(Encoding)) != null)
+                            lst.Add(buf);
+                    }
+                    finally {
+                        stream.Close();
+                    }
+                }
+            }
+            finally {
+                m_lock.ReleaseMutex();
+            }
+
+            return lst.ToArray();
+        }
+
+        delegate string[] AsyncGetNameListing(string path);
+
+        /// <summary>
+        /// Asynchronously gets a list of file and directory names for the specified path.
+        /// </summary>
+        /// <param name="path">The path of the directory to list</param>
+        /// <param name="callback">Async Callback</param>
+        /// <param name="state">State object</param>
+        /// <returns>IAsyncResult</returns>
+        /// <example><code source="..\Examples\BeginGetNameListing.cs" lang="cs" /></example>
+        public IAsyncResult BeginGetNameListing(string path, AsyncCallback callback, object state) {
+            IAsyncResult ar;
+            AsyncGetNameListing func;
+
+            ar = (func = new AsyncGetNameListing(GetNameListing)).BeginInvoke(path, callback, state);
+            lock (m_asyncmethods) {
+                m_asyncmethods.Add(ar, func);
+            }
+
+            return ar;
+        }
+
+        /// <summary>
+        /// Asynchronously gets a list of file and directory names for the specified path.
+        /// </summary>
+        /// <param name="callback">Async Callback</param>
+        /// <param name="state">State object</param>
+        /// <returns>IAsyncResult</returns>
+        /// <example><code source="..\Examples\BeginGetNameListing.cs" lang="cs" /></example>
+        public IAsyncResult BeginGetNameListing(AsyncCallback callback, object state) {
+            return BeginGetNameListing(null, callback, state);
+        }
+
+        /// <summary>
+        /// Ends a call to BeginGetNameListing()
+        /// </summary>
+        /// <param name="ar">IAsyncResult object returned from BeginGetNameListing</param>
+        /// <returns>An array of file and directory names if any were returned.</returns>
+        /// <example><code source="..\Examples\BeginGetNameListing.cs" lang="cs" /></example>
+        public string[] EndGetNameListing(IAsyncResult ar) {
+            return GetAsyncDelegate<AsyncGetNameListing>(ar).EndInvoke(ar);
+        }
+
+        /// <summary>
+        /// Sets the data type of information sent over the data stream
+        /// </summary>
+        /// <param name="type">ASCII/Binary</param>
+        protected void SetDataType(FtpDataType type) {
+            FtpReply reply;
+
+            try {
+                m_lock.WaitOne();
+
+                switch (type) {
+                    case FtpDataType.ASCII:
+                        if (!(reply = Execute("TYPE A")).Success)
+                            throw new FtpCommandException(reply);
+                        /*if (!(reply = Execute("STRU R")).Success)
+                            FtpTrace.WriteLine(reply.Message);*/
+                        break;
+                    case FtpDataType.Binary:
+                        if (!(reply = Execute("TYPE I")).Success)
+                            throw new FtpCommandException(reply);
+                        /*if (!(reply = Execute("STRU F")).Success)
+                            FtpTrace.WriteLine(reply.Message);*/
+                        break;
+                    default:
+                        throw new FtpException("Unsupported data type: " + type.ToString());
+                }
+            }
+            finally {
+                m_lock.ReleaseMutex();
+            }
+        }
+
+        delegate void AsyncSetDataType(FtpDataType type);
+
+        /// <summary>
+        /// Asynchronously sets the data type on the server
+        /// </summary>
+        /// <param name="type">ASCII/Binary</param>
+        /// <param name="callback">Async callback</param>
+        /// <param name="state">State object</param>
+        /// <returns>IAsyncResult</returns>
+        protected IAsyncResult BeginSetDataType(FtpDataType type, AsyncCallback callback, object state) {
+            IAsyncResult ar;
+            AsyncSetDataType func;
+
+            ar = (func = new AsyncSetDataType(SetDataType)).BeginInvoke(type, callback, state);
+            lock (m_asyncmethods) {
+                m_asyncmethods.Add(ar, func);
+            }
+
+            return ar;
+        }
+
+        /// <summary>
+        /// Ends a call to BeginSetDataType()
+        /// </summary>
+        /// <param name="ar">IAsyncResult returned from BeginSetDataType()</param>
+        protected void EndSetDataType(IAsyncResult ar) {
+            GetAsyncDelegate<AsyncSetDataType>(ar).EndInvoke(ar);
+        }
+
+        /// <summary>
+        /// Sets the work directory on the server
+        /// </summary>
+        /// <param name="path">The path of the directory to change to</param>
+        /// <example><code source="..\Examples\SetWorkingDirectory.cs" lang="cs" /></example>
+        public void SetWorkingDirectory(string path) {
+            FtpReply reply;
+            string ftppath = path.GetFtpPath();
+
+            if (ftppath == "." || ftppath == "./")
+                return;
+
+            try {
+                m_lock.WaitOne();
+
+                if (!(reply = Execute("CWD {0}", ftppath)).Success)
+                    throw new FtpCommandException(reply);
+            }
+            finally {
+                m_lock.ReleaseMutex();
+            }
+        }
+
+        delegate void AsyncSetWorkingDirectory(string path);
+
+        /// <summary>
+        /// Asynchronously changes the working directory on the server
+        /// </summary>
+        /// <param name="path">The directory to change to</param>
+        /// <param name="callback">Async Callback</param>
+        /// <param name="state">State object</param>
+        /// <returns>IAsyncResult</returns>
+        /// <example><code source="..\Examples\BeginSetWorkingDirectory.cs" lang="cs" /></example>
+        public IAsyncResult BeginSetWorkingDirectory(string path, AsyncCallback callback, object state) {
+            IAsyncResult ar;
+            AsyncSetWorkingDirectory func;
+
+            ar = (func = new AsyncSetWorkingDirectory(SetWorkingDirectory)).BeginInvoke(path, callback, state);
+            lock (m_asyncmethods) {
+                m_asyncmethods.Add(ar, func);
+            }
+
+            return ar;
+        }
+
+        /// <summary>
+        /// Ends asynchronous directory change
+        /// </summary>
+        /// <param name="ar">IAsyncResult returned from BeginSetWorkingDirectory</param>
+        /// <example><code source="..\Examples\BeginSetWorkingDirectory.cs" lang="cs" /></example>
+        public void EndSetWorkingDirectory(IAsyncResult ar) {
+            GetAsyncDelegate<AsyncSetWorkingDirectory>(ar).EndInvoke(ar);
+        }
+
+        /// <summary>
+        /// Gets the current working directory
+        /// </summary>
+        /// <returns>The current working directory, ./ if the response couldn't be parsed.</returns>
+        /// <example><code source="..\Examples\GetWorkingDirectory.cs" lang="cs" /></example>
+        public string GetWorkingDirectory() {
+            FtpReply reply;
+            Match m;
+
+            try {
+                m_lock.WaitOne();
+
+                if (!(reply = Execute("PWD")).Success)
+                    throw new FtpCommandException(reply);
+            }
+            finally {
+                m_lock.ReleaseMutex();
+            }
+
+            if ((m = Regex.Match(reply.Message, "\"(?<pwd>.*)\"")).Success) {
+                return m.Groups["pwd"].Value;
+            }
+
+            // check for MODCOMP ftp path mentioned in forums: https://netftp.codeplex.com/discussions/444461
+            if ((m = Regex.Match(reply.Message, "PWD = (?<pwd>.*)")).Success) {
+                return m.Groups["pwd"].Value;
+            }
+
+            FtpTrace.WriteLine("Failed to parse working directory from: " + reply.Message);
+
+            return "./";
+        }
+
+        delegate string AsyncGetWorkingDirectory();
+
+        /// <summary>
+        /// Asynchronously retrieves the working directory
+        /// </summary>
+        /// <param name="callback">Async callback</param>
+        /// <param name="state">State object</param>
+        /// <returns>IAsyncResult</returns>
+        /// <example><code source="..\Examples\BeginGetWorkingDirectory.cs" lang="cs" /></example>
+        public IAsyncResult BeginGetWorkingDirectory(AsyncCallback callback, object state) {
+            IAsyncResult ar;
+            AsyncGetWorkingDirectory func;
+
+            ar = (func = new AsyncGetWorkingDirectory(GetWorkingDirectory)).BeginInvoke(callback, state);
+            lock (m_asyncmethods) {
+                m_asyncmethods.Add(ar, func);
+            }
+
+            return ar;
+        }
+
+        /// <summary>
+        /// Ends an asynchronous call to retrieve the working directory
+        /// </summary>
+        /// <param name="ar">IAsyncResult returned from BeginGetWorkingDirectory</param>
+        /// <returns>The current working directory</returns>
+        /// <example><code source="..\Examples\BeginGetWorkingDirectory.cs" lang="cs" /></example>
+        public string EndGetWorkingDirectory(IAsyncResult ar) {
+            return GetAsyncDelegate<AsyncGetWorkingDirectory>(ar).EndInvoke(ar);
+        }
+
+        /// <summary>
+        /// Gets the size of the file
+        /// </summary>
+        /// <param name="path">The full or relative path of the file</param>
+        /// <returns>-1 if the command fails, otherwise the file size</returns>
+        /// <example><code source="..\Examples\GetFileSize.cs" lang="cs" /></example>
+        public virtual long GetFileSize(string path) {
+            FtpReply reply;
+            long length = 0;
+
+            try {
+                m_lock.WaitOne();
+
+                if (!(reply = Execute("SIZE {0}", path.GetFtpPath())).Success)
+                    return -1;
+
+                if (!long.TryParse(reply.Message, out length))
+                    return -1;
+            }
+            finally {
+                m_lock.ReleaseMutex();
+            }
+
+            return length;
+        }
+
+        delegate long AsyncGetFileSize(string path);
+
+        /// <summary>
+        /// Asynchronously retrieve the size of the specified file
+        /// </summary>
+        /// <param name="path">The full or relative path of the file</param>
+        /// <param name="callback">Async callback</param>
+        /// <param name="state">State object</param>
+        /// <returns>IAsyncResult</returns>
+        /// <example><code source="..\Examples\BeginGetFileSize.cs" lang="cs" /></example>
+        public IAsyncResult BeginGetFileSize(string path, AsyncCallback callback, object state) {
+            IAsyncResult ar;
+            AsyncGetFileSize func;
+
+            ar = (func = new AsyncGetFileSize(GetFileSize)).BeginInvoke(path, callback, state);
+            lock (m_asyncmethods) {
+                m_asyncmethods.Add(ar, func);
+            }
+
+            return ar;
+        }
+
+        /// <summary>
+        /// Ends a call to BeginGetFileSize()
+        /// </summary>
+        /// <param name="ar">IAsyncResult returned from BeginGetFileSize</param>
+        /// <returns>The size of the file, -1 if there was a problem.</returns>
+        /// <example><code source="..\Examples\BeginGetFileSize.cs" lang="cs" /></example>
+        public long EndGetFileSize(IAsyncResult ar) {
+            return GetAsyncDelegate<AsyncGetFileSize>(ar).EndInvoke(ar);
+        }
+
+        /// <summary>
+        /// Gets the modified time of the file
+        /// </summary>
+        /// <param name="path">The full path to the file</param>
+        /// <returns>The modified time, DateTime.MinValue if there was a problem</returns>
+        /// <example><code source="..\Examples\GetModifiedTime.cs" lang="cs" /></example>
+        public virtual DateTime GetModifiedTime(string path) {
+            DateTime modify = DateTime.MinValue;
+            FtpReply reply;
+
+            try {
+                m_lock.WaitOne();
+
+                if ((reply = Execute("MDTM {0}", path.GetFtpPath())).Success)
+                    modify = reply.Message.GetFtpDate(DateTimeStyles.AssumeUniversal);
+            }
+            finally {
+                m_lock.ReleaseMutex();
+            }
+
+            return modify;
+        }
+
+        delegate DateTime AsyncGetModifiedTime(string path);
+
+        /// <summary>
+        /// Gets the modified time of the file
+        /// </summary>
+        /// <param name="path">The full path to the file</param>
+        /// <param name="callback">Async callback</param>
+        /// <param name="state">State object</param>
+        /// <returns>IAsyncResult</returns>
+        /// <example><code source="..\Examples\BeginGetModifiedTime.cs" lang="cs" /></example>
+        public IAsyncResult BeginGetModifiedTime(string path, AsyncCallback callback, object state) {
+            IAsyncResult ar;
+            AsyncGetModifiedTime func;
+
+            ar = (func = new AsyncGetModifiedTime(GetModifiedTime)).BeginInvoke(path, callback, state);
+            lock (m_asyncmethods) {
+                m_asyncmethods.Add(ar, func);
+            }
+
+            return ar;
+        }
+
+        /// <summary>
+        /// Ends a call to BeginGetModifiedTime()
+        /// </summary>
+        /// <param name="ar">IAsyncResult returned from BeginGetModifiedTime()</param>
+        /// <returns>The modified time, DateTime.MinValue if there was a problem</returns>
+        /// <example><code source="..\Examples\BeginGetModifiedTime.cs" lang="cs" /></example>
+        public DateTime EndGetModifiedTime(IAsyncResult ar) {
+            return GetAsyncDelegate<AsyncGetModifiedTime>(ar).EndInvoke(ar);
+        }
+
+        /// <summary>
+        /// Deletes a file on the server
+        /// </summary>
+        /// <param name="path">The full or relative path to the file</param>
+        /// <example><code source="..\Examples\DeleteFile.cs" lang="cs" /></example>
+        public void DeleteFile(string path) {
+            FtpReply reply;
+
+            try {
+                m_lock.WaitOne();
+
+                if (!(reply = Execute("DELE {0}", path.GetFtpPath())).Success)
+                    throw new FtpCommandException(reply);
+            }
+            finally {
+                m_lock.ReleaseMutex();
+            }
+        }
+
+        delegate void AsyncDeleteFile(string path);
+
+        /// <summary>
+        /// Asynchronously deletes a file from the server
+        /// </summary>
+        /// <param name="path">The full or relative path to the file</param>
+        /// <param name="callback">Async callback</param>
+        /// <param name="state">State object</param>
+        /// <returns>IAsyncResult</returns>
+        /// <example><code source="..\Examples\BeginDeleteFile.cs" lang="cs" /></example>
+        public IAsyncResult BeginDeleteFile(string path, AsyncCallback callback, object state) {
+            IAsyncResult ar;
+            AsyncDeleteFile func;
+
+            ar = (func = new AsyncDeleteFile(DeleteFile)).BeginInvoke(path, callback, state);
+            lock (m_asyncmethods) {
+                m_asyncmethods.Add(ar, func);
+            }
+
+            return ar;
+        }
+
+        /// <summary>
+        /// Ends a call to BeginDeleteFile
+        /// </summary>
+        /// <param name="ar">IAsyncResult returned from BeginDeleteFile</param>
+        /// <example><code source="..\Examples\BeginDeleteFile.cs" lang="cs" /></example>
+        public void EndDeleteFile(IAsyncResult ar) {
+            GetAsyncDelegate<AsyncDeleteFile>(ar).EndInvoke(ar);
+        }
+
+        /// <summary>
+        /// Deletes the specified directory on the server.
+        /// </summary>
+        /// <param name="path">The full or relative path of the directory to delete</param>
+        /// <example><code source="..\Examples\DeleteDirectory.cs" lang="cs" /></example>
+        public void DeleteDirectory(string path) {
+            DeleteDirectory(path, false);
+        }
+
+        /// <summary>
+        /// Delets the specified directory on the server
+        /// </summary>
+        /// <param name="path">The full or relative path of the directory to delete</param>
+        /// <param name="force">If the directory is not empty, remove its contents</param>
+        /// <example><code source="..\Examples\DeleteDirectory.cs" lang="cs" /></example>
+        public void DeleteDirectory(string path, bool force) {
+            DeleteDirectory(path, force, 0);
+        }
+
+        /// <summary>
+        /// Deletes the specified directory on the server
+        /// </summary>
+        /// <param name="path">The full or relative path of the directory to delete</param>
+        /// <param name="force">If the directory is not empty, remove its contents</param>
+        /// <param name="options">FtpListOptions for controlling how the directory
+        /// contents are retrieved with the force option is true. If you experience problems
+        /// the file listing can be fine tuned through this parameter.</param>
+        /// <example><code source="..\Examples\DeleteDirectory.cs" lang="cs" /></example>
+        public void DeleteDirectory(string path, bool force, FtpListOption options) {
+            FtpReply reply;
+            string ftppath = path.GetFtpPath();
+
+            try {
+                m_lock.WaitOne();
+
+                if (force) {
+                    foreach (FtpListItem item in GetListing(path, options)) {
+                        switch (item.Type) {
+                            case FtpFileSystemObjectType.File:
+                                DeleteFile(item.FullName);
+                                break;
+                            case FtpFileSystemObjectType.Directory:
+                                DeleteDirectory(item.FullName, true, options);
+                                break;
+                            default:
+                                throw new FtpException("Don't know how to delete object type: " + item.Type);
+                        }
+                    }
+                }
+
+                // can't delete the working directory and
+                // can't delete the server root.
+                if (ftppath == "." || ftppath == "./" || ftppath == "/")
+                    return;
+
+                if (!(reply = Execute("RMD {0}", ftppath)).Success)
+                    throw new FtpCommandException(reply);
+            }
+            finally {
+                m_lock.ReleaseMutex();
+            }
+        }
+
+        delegate void AsyncDeleteDirectory(string path, bool force, FtpListOption options);
+
+        /// <summary>
+        /// Asynchronously removes a directory from the server
+        /// </summary>
+        /// <param name="path">The full or relative path of the directory to delete</param>
+        /// <param name="callback">Async callback</param>
+        /// <param name="state">State object</param>
+        /// <returns>IAsyncResult</returns>
+        /// <example><code source="..\Examples\BeginDeleteDirectory.cs" lang="cs" /></example>
+        public IAsyncResult BeginDeleteDirectory(string path, AsyncCallback callback, object state) {
+            return BeginDeleteDirectory(path, true, 0, callback, state);
+        }
+
+        /// <summary>
+        /// Asynchronously removes a directory from the server
+        /// </summary>
+        /// <param name="path">The full or relative path of the directory to delete</param>
+        /// <param name="force">If the directory is not empty, remove its contents</param>
+        /// <param name="callback">Async callback</param>
+        /// <param name="state">State object</param>
+        /// <returns>IAsyncResult</returns>
+        /// <example><code source="..\Examples\BeginDeleteDirectory.cs" lang="cs" /></example>
+        public IAsyncResult BeginDeleteDirectory(string path, bool force, AsyncCallback callback, object state) {
+            return BeginDeleteDirectory(path, force, 0, callback, state);
+        }
+
+        /// <summary>
+        /// Asynchronously removes a directory from the server
+        /// </summary>
+        /// <param name="path">The full or relative path of the directory to delete</param>
+        /// <param name="force">If the directory is not empty, remove its contents</param>
+        /// <param name="options">FtpListOptions for controlling how the directory
+        /// contents are retrieved with the force option is true. If you experience problems
+        /// the file listing can be fine tuned through this parameter.</param>
+        /// <param name="callback">Async callback</param>
+        /// <param name="state">State object</param>
+        /// <returns>IAsyncResult</returns>
+        /// <example><code source="..\Examples\BeginDeleteDirectory.cs" lang="cs" /></example>
+        public IAsyncResult BeginDeleteDirectory(string path, bool force, FtpListOption options, AsyncCallback callback, object state) {
+            AsyncDeleteDirectory func;
+            IAsyncResult ar;
+
+            ar = (func = new AsyncDeleteDirectory(DeleteDirectory)).BeginInvoke(path, force, options, callback, state);
+            lock (m_asyncmethods) {
+                m_asyncmethods.Add(ar, func);
+            }
+
+            return ar;
+        }
+
+        /// <summary>
+        /// Ends a call to BeginDeleteDirectory()
+        /// </summary>
+        /// <param name="ar">IAsyncResult returned from BeginDeleteDirectory</param>
+        /// <example><code source="..\Examples\BeginDeleteDirectory.cs" lang="cs" /></example>
+        public void EndDeleteDirectory(IAsyncResult ar) {
+            GetAsyncDelegate<AsyncDeleteDirectory>(ar).EndInvoke(ar);
+        }
+
+        /// <summary>
+        /// Tests if the specified directory exists on the server. This
+        /// method works by trying to change the working directory to
+        /// the path specified. If it succeeds, the directory is changed
+        /// back to the old working directory and true is returned. False
+        /// is returned otherwise and since the CWD failed it is assumed
+        /// the working directory is still the same.
+        /// </summary>
+        /// <param name="path">The path of the directory</param>
+        /// <returns>True if it exists, false otherwise.</returns>
+        /// <example><code source="..\Examples\DirectoryExists.cs" lang="cs" /></example>
+        public bool DirectoryExists(string path) {
+            string pwd;
+            string ftppath = path.GetFtpPath();
+
+            if (ftppath == "." || ftppath == "./" || ftppath == "/")
+                return true;
+
+            try {
+                m_lock.WaitOne();
+                pwd = GetWorkingDirectory();
+
+                if (Execute("CWD {0}", ftppath).Success) {
+                    FtpReply reply = Execute("CWD {0}", pwd.GetFtpPath());
+
+                    if (!reply.Success)
+                        throw new FtpException("DirectoryExists(): Failed to restore the working directory.");
+
+                    return true;
+                }
+            }
+            finally {
+                m_lock.ReleaseMutex();
+            }
+
+            return false;
+        }
+
+        delegate bool AsyncDirectoryExists(string path);
+
+        /// <summary>
+        /// Checks if a directory exists on the server asynchronously.
+        /// </summary>
+        /// <returns>IAsyncResult</returns>
+        /// <param name='path'>The full or relative path of the directory to check for</param>
+        /// <param name='callback'>Async callback</param>
+        /// <param name='state'>State object</param>
+        /// <example><code source="..\Examples\BeginDirectoryExists.cs" lang="cs" /></example>
+        public IAsyncResult BeginDirectoryExists(string path, AsyncCallback callback, object state) {
+            AsyncDirectoryExists func;
+            IAsyncResult ar;
+
+            ar = (func = new AsyncDirectoryExists(DirectoryExists)).BeginInvoke(path, callback, state);
+            lock (m_asyncmethods) {
+                m_asyncmethods.Add(ar, func);
+            }
+
+            return ar;
+        }
+
+        /// <summary>
+        /// Ends a call to BeginDirectoryExists
+        /// </summary>
+        /// <param name="ar">IAsyncResult returned from BeginDirectoryExists</param>
+        /// <returns>True if the directory exists. False otherwise.</returns>
+        /// <example><code source="..\Examples\BeginDirectoryExists.cs" lang="cs" /></example>
+        public bool EndDirectoryExists(IAsyncResult ar) {
+            return GetAsyncDelegate<AsyncDirectoryExists>(ar).EndInvoke(ar);
+        }
+
+        /// <summary>
+        /// Checks if a file exsts on the server by taking a 
+        /// file listing of the parent directory in the path
+        /// and comparing the results the path supplied.
+        /// </summary>
+        /// <param name="path">The full or relative path to the file</param>
+        /// <returns>True if the file exists</returns>
+        /// <example><code source="..\Examples\FileExists.cs" lang="cs" /></example>
+        public bool FileExists(string path) {
+            return FileExists(path, 0);
+        }
+
+        /// <summary>
+        /// Checks if a file exsts on the server by taking a 
+        /// file listing of the parent directory in the path
+        /// and comparing the results the path supplied.
+        /// </summary>
+        /// <param name="path">The full or relative path to the file</param>
+        /// <param name="options">Options for controling the file listing used to
+        /// determine if the file exists.</param>
+        /// <returns>True if the file exists</returns>
+        /// <example><code source="..\Examples\FileExists.cs" lang="cs" /></example>
+        public bool FileExists(string path, FtpListOption options) {
+            string dirname = path.GetFtpDirectoryName();
+
+            try {
+                m_lock.WaitOne();
+
+                if (!DirectoryExists(dirname))
+                    return false;
+
+                foreach (FtpListItem item in GetListing(dirname, options))
+                    if (item.Type == FtpFileSystemObjectType.File && item.Name == path.GetFtpFileName())
+                        return true;
+            }
+            finally {
+                m_lock.ReleaseMutex();
+            }
+
+            return false;
+        }
+
+        delegate bool AsyncFileExists(string path, FtpListOption options);
+
+        /// <summary>
+        /// Checks if a file exsts on the server by taking a 
+        /// file listing of the parent directory in the path
+        /// and comparing the results the path supplied.
+        /// </summary>
+        /// <param name="path">The full or relative path to the file</param>
+        /// <param name="callback">Async callback</param>
+        /// <param name="state">State object</param>
+        /// <returns>IAsyncResult</returns>
+        /// <example><code source="..\Examples\BeginFileExists.cs" lang="cs" /></example>
+        public IAsyncResult BeginFileExists(string path, AsyncCallback callback, object state) {
+            return BeginFileExists(path, 0, callback, state);
+        }
+
+        /// <summary>
+        /// Checks if a file exsts on the server by taking a 
+        /// file listing of the parent directory in the path
+        /// and comparing the results the path supplied.
+        /// </summary>
+        /// <param name="path">The full or relative path to the file</param>
+        /// <param name="options">Options for controling the file listing used to
+        /// determine if the file exists.</param>
+        /// <param name="callback">Async callback</param>
+        /// <param name="state">State object</param>
+        /// <returns>IAsyncResult</returns>
+        /// <example><code source="..\Examples\BeginFileExists.cs" lang="cs" /></example>
+        public IAsyncResult BeginFileExists(string path, FtpListOption options, AsyncCallback callback, object state) {
+            AsyncFileExists func;
+            IAsyncResult ar;
+
+            ar = (func = new AsyncFileExists(FileExists)).BeginInvoke(path, options, callback, state);
+            lock (m_asyncmethods) {
+                m_asyncmethods.Add(ar, func);
+            }
+
+            return ar;
+        }
+
+        /// <summary>
+        /// Ends a call to BeginFileExists
+        /// </summary>
+        /// <param name="ar">IAsyncResult returned from BeginFileExists</param>
+        /// <returns>True if the file exists</returns>
+        /// <example><code source="..\Examples\BeginFileExists.cs" lang="cs" /></example>
+        public bool EndFileExists(IAsyncResult ar) {
+            return GetAsyncDelegate<AsyncFileExists>(ar).EndInvoke(ar);
+        }
+
+        /// <summary>
+        /// Creates a directory on the server. If the preceding
+        /// directories do not exist they are created.
+        /// </summary>
+        /// <param name="path">The full or relative path to the new directory</param>
+        /// <example><code source="..\Examples\CreateDirectory.cs" lang="cs" /></example>
+        public void CreateDirectory(string path) {
+            CreateDirectory(path, true);
+        }
+
+        /// <summary>
+        /// Creates a directory on the server
+        /// </summary>
+        /// <param name="path">The full or relative path to the directory to create</param>
+        /// <param name="force">Try to force all non-existant pieces of the path to be created</param>
+        /// <example><code source="..\Examples\CreateDirectory.cs" lang="cs" /></example>
+        public void CreateDirectory(string path, bool force) {
+            FtpReply reply;
+            string ftppath = path.GetFtpPath();
+
+            if (ftppath == "." || ftppath == "./" || ftppath == "/")
+                return;
+
+            try {
+                m_lock.WaitOne();
+
+                path = path.GetFtpPath().TrimEnd('/');
+
+                if (force && !DirectoryExists(path.GetFtpDirectoryName())) {
+                    FtpTrace.WriteLine(string.Format(
+                        "CreateDirectory(\"{0}\", {1}): Create non-existent parent: {2}",
+                        path, force, path.GetFtpDirectoryName()));
+                    CreateDirectory(path.GetFtpDirectoryName(), true);
+                }
+                else if (DirectoryExists(path))
+                    return;
+
+                FtpTrace.WriteLine(string.Format("CreateDirectory(\"{0}\", {1})",
+                    ftppath, force));
+
+                if (!(reply = Execute("MKD {0}", ftppath)).Success)
+                    throw new FtpCommandException(reply);
+            }
+            finally {
+                m_lock.ReleaseMutex();
+            }
+        }
+
+        delegate void AsyncCreateDirectory(string path, bool force);
+
+        /// <summary>
+        /// Creates a directory asynchronously
+        /// </summary>
+        /// <param name="path">The full or relative path to the directory to create</param>
+        /// <param name="callback">Async callback</param>
+        /// <param name="state">State object</param>
+        /// <returns>IAsyncResult</returns>
+        /// <example><code source="..\Examples\BeginCreateDirectory.cs" lang="cs" /></example>
+        public IAsyncResult BeginCreateDirectory(string path, AsyncCallback callback, object state) {
+            return BeginCreateDirectory(path, true, callback, state);
+        }
+
+        /// <summary>
+        /// Creates a directory asynchronously
+        /// </summary>
+        /// <param name="path">The full or relative path to the directory to create</param>
+        /// <param name="force">Try to create the whole path if the preceding directories do not exist</param>
+        /// <param name="callback">Async callback</param>
+        /// <param name="state">State object</param>
+        /// <returns>IAsyncResult</returns>
+        /// <example><code source="..\Examples\BeginCreateDirectory.cs" lang="cs" /></example>
+        public IAsyncResult BeginCreateDirectory(string path, bool force, AsyncCallback callback, object state) {
+            AsyncCreateDirectory func;
+            IAsyncResult ar;
+
+            ar = (func = new AsyncCreateDirectory(CreateDirectory)).BeginInvoke(path, force, callback, state);
+            lock (m_asyncmethods) {
+                m_asyncmethods.Add(ar, func);
+            }
+
+            return ar;
+        }
+
+        /// <summary>
+        /// Ends a call to BeginCreateDirectory
+        /// </summary>
+        /// <param name="ar">IAsyncResult returned from BeginCreateDirectory</param>
+        /// <example><code source="..\Examples\BeginCreateDirectory.cs" lang="cs" /></example>
+        public void EndCreateDirectory(IAsyncResult ar) {
+            GetAsyncDelegate<AsyncCreateDirectory>(ar).EndInvoke(ar);
+        }
+
+        /// <summary>
+        /// Renames an object on the remote file system.
+        /// </summary>
+        /// <param name="path">The full or relative path to the object</param>
+        /// <param name="dest">The old or new full or relative path including the new name of the object</param>
+        /// <example><code source="..\Examples\Rename.cs" lang="cs" /></example>
+        public void Rename(string path, string dest) {
+            FtpReply reply;
+
+            try {
+                m_lock.WaitOne();
+
+                if (!(reply = Execute("RNFR {0}", path.GetFtpPath())).Success)
+                    throw new FtpCommandException(reply);
+
+                if (!(reply = Execute("RNTO {0}", dest.GetFtpPath())).Success)
+                    throw new FtpCommandException(reply);
+            }
+            finally {
+                m_lock.ReleaseMutex();
+            }
+        }
+
+        delegate void AsyncRename(string path, string dest);
+
+        /// <summary>
+        /// Asynchronously renames an object on the server
+        /// </summary>
+        /// <param name="path">The full or relative path to the object</param>
+        /// <param name="dest">The old or new full or relative path including the new name of the object</param>
+        /// <param name="callback">Async callback</param>
+        /// <param name="state">State object</param>
+        /// <returns>IAsyncResult</returns>
+        /// <example><code source="..\Examples\BeginRename.cs" lang="cs" /></example>
+        public IAsyncResult BeginRename(string path, string dest, AsyncCallback callback, object state) {
+            AsyncRename func;
+            IAsyncResult ar;
+
+            ar = (func = new AsyncRename(Rename)).BeginInvoke(path, dest, callback, state);
+            lock (m_asyncmethods) {
+                m_asyncmethods.Add(ar, func);
+            }
+
+            return ar;
+        }
+
+        /// <summary>
+        /// Ends a call to BeginRename
+        /// </summary>
+        /// <param name="ar">IAsyncResult returned from BeginRename</param>
+        /// <example><code source="..\Examples\BeginRename.cs" lang="cs" /></example>
+        public void EndRename(IAsyncResult ar) {
+            GetAsyncDelegate<AsyncRename>(ar).EndInvoke(ar);
+        }
+
+        /// <summary>
+        /// Gets the currently selected hash algorith for the HASH
+        /// command. This feature is experimental. See this link
+        /// for details:
+        /// http://tools.ietf.org/html/draft-bryan-ftpext-hash-02
+        /// </summary>
+        /// <returns>The FtpHashType flag or FtpHashType.NONE if there was a problem.</returns>
+        /// <example><code source="..\Examples\GetHashAlgorithm.cs" lang="cs" /></example>
+        public FtpHashAlgorithm GetHashAlgorithm() {
+            FtpReply reply;
+            FtpHashAlgorithm type = FtpHashAlgorithm.NONE;
+
+            try {
+                m_lock.WaitOne();
+
+                if ((reply = Execute("OPTS HASH")).Success) {
+                    switch (reply.Message) {
+                        case "SHA-1":
+                            type = FtpHashAlgorithm.SHA1;
+                            break;
+                        case "SHA-256":
+                            type = FtpHashAlgorithm.SHA256;
+                            break;
+                        case "SHA-512":
+                            type = FtpHashAlgorithm.SHA512;
+                            break;
+                        case "MD5":
+                            type = FtpHashAlgorithm.MD5;
+                            break;
+                    }
+                }
+            }
+            finally {
+                m_lock.ReleaseMutex();
+            }
+
+            return type;
+        }
+
+        delegate FtpHashAlgorithm AsyncGetHashAlgorithm();
+
+        /// <summary>
+        /// Asynchronously get the hash algorithm being used by the HASH command.
+        /// </summary>
+        /// <param name="callback">Async callback</param>
+        /// <param name="state">State object</param>
+        /// <returns>IAsyncResult</returns>
+        public IAsyncResult BeginGetHashAlgorithm(AsyncCallback callback, object state) {
+            AsyncGetHashAlgorithm func;
+            IAsyncResult ar;
+
+            ar = (func = new AsyncGetHashAlgorithm(GetHashAlgorithm)).BeginInvoke(callback, state);
+            lock (m_asyncmethods) {
+                m_asyncmethods.Add(ar, func);
+            }
+
+            return ar;
+        }
+
+        /// <summary>
+        /// Ends a call to BeginGetHashAlgorithm
+        /// </summary>
+        /// <param name="ar">IAsyncResult returned from BeginGetHashAlgorithm</param>
+        public FtpHashAlgorithm EndGetHashAlgorithm(IAsyncResult ar) {
+            return GetAsyncDelegate<AsyncGetHashAlgorithm>(ar).EndInvoke(ar);
+        }
+
+        /// <summary>
+        /// Tells the server which hash algorith to use
+        /// for the HASH command. If you specifiy an 
+        /// algorithm not listed in FtpClient.HashTypes
+        /// a NotImplemented() exectpion will be thrown
+        /// so be sure to query that list of Flags before
+        /// selecting a hash algorithm. Support for the
+        /// HASH command is experimental. Please see
+        /// the following link for more details:
+        /// http://tools.ietf.org/html/draft-bryan-ftpext-hash-02
+        /// </summary>
+        /// <param name="type">Hash Algorithm</param>
+        /// <example><code source="..\Examples\SetHashAlgorithm.cs" lang="cs" /></example>
+        public void SetHashAlgorithm(FtpHashAlgorithm type) {
+            FtpReply reply;
+            string algorithm;
+
+            try {
+                m_lock.WaitOne();
+
+                if ((HashAlgorithms & type) != type)
+                    throw new NotImplementedException(string.Format("The hash algorithm {0} was not advertised by the server.", type.ToString()));
+
+                switch (type) {
+                    case FtpHashAlgorithm.SHA1:
+                        algorithm = "SHA-1";
+                        break;
+                    case FtpHashAlgorithm.SHA256:
+                        algorithm = "SHA-256";
+                        break;
+                    case FtpHashAlgorithm.SHA512:
+                        algorithm = "SHA-512";
+                        break;
+                    case FtpHashAlgorithm.MD5:
+                        algorithm = "MD5";
+                        break;
+                    default:
+                        algorithm = type.ToString();
+                        break;
+                }
+
+                if (!(reply = Execute("OPTS HASH {0}", algorithm)).Success)
+                    throw new FtpCommandException(reply);
+            }
+            finally {
+                m_lock.ReleaseMutex();
+            }
+        }
+
+        delegate void AsyncSetHashAlgorithm(FtpHashAlgorithm type);
+
+        /// <summary>
+        /// Asynchronously sets the hash algorithm type to be used with the HASH command.
+        /// </summary>
+        /// <param name="type">Hash algorithm to use</param>
+        /// <param name="callback">Async Callback</param>
+        /// <param name="state">State object</param>
+        /// <returns>IAsyncResult</returns>
+        public IAsyncResult BeginSetHashAlgorithm(FtpHashAlgorithm type, AsyncCallback callback, object state) {
+            AsyncSetHashAlgorithm func;
+            IAsyncResult ar;
+
+            ar = (func = new AsyncSetHashAlgorithm(SetHashAlgorithm)).BeginInvoke(type, callback, state);
+            lock (m_asyncmethods) {
+                m_asyncmethods.Add(ar, func);
+            }
+
+            return ar;
+        }
+
+        /// <summary>
+        /// Ends an asynchronous call to BeginSetHashAlgorithm
+        /// </summary>
+        /// <param name="ar">IAsyncResult returned from BeginSetHashAlgorithm</param>
+        public void EndSetHashAlgorithm(IAsyncResult ar) {
+            GetAsyncDelegate<AsyncSetHashAlgorithm>(ar).EndInvoke(ar);
+        }
+
+        /// <summary>
+        /// Gets the hash of an object on the server using the
+        /// currently selected hash algorithm. Supported
+        /// algorithms, if any, are available in the HashAlgorithms
+        /// property. You should confirm that it's not equal
+        /// to FtpHashAlgorithm.NONE before calling this method
+        /// otherwise the server trigger a FtpCommandException()
+        /// due to a lack of support for the HASH command. You can
+        /// set the algorithm using the SetHashAlgorithm() method and
+        /// you can query the server for the current hash algorithm
+        /// using the GetHashAlgorithm() method.
+        /// 
+        /// This feature is experimental and based on the following draft:
+        /// http://tools.ietf.org/html/draft-bryan-ftpext-hash-02
+        /// </summary>
+        /// <param name="path">Full or relative path of the object to compute the hash for.</param>
+        /// <returns>The hash of the file.</returns>
+        /// <example><code source="..\Examples\GetHash.cs" lang="cs" /></example>
+        public FtpHash GetHash(string path) {
+            FtpReply reply;
+            FtpHash hash = new FtpHash();
+            Match m;
+
+            if (path == null)
+                throw new ArgumentException("GetHash(path) argument can't be null");
+
+            try {
+                m_lock.WaitOne();
+
+                if (!(reply = Execute("HASH {0}", path.GetFtpPath())).Success)
+                    throw new FtpCommandException(reply);
+            }
+            finally {
+                m_lock.ReleaseMutex();
+            }
+
+            // Current draft says the server should return this:
+            // SHA-256 0-49 169cd22282da7f147cb491e559e9dd filename.ext
+            if (!(m = Regex.Match(reply.Message,
+                    @"(?<algorithm>.+)\s" +
+                    @"(?<bytestart>\d+)-(?<byteend>\d+)\s" +
+                    @"(?<hash>.+)\s" +
+                    @"(?<filename>.+)")).Success) {
+
+                // Current version of FileZilla returns this:
+                // SHA-1 21c2ca15cf570582949eb59fb78038b9c27ffcaf 
+                m = Regex.Match(reply.Message, @"(?<algorithm>.+)\s(?<hash>.+)\s");
+            }
+
+            if (m != null && m.Success) {
+                switch (m.Groups["algorithm"].Value) {
+                    case "SHA-1":
+                        hash.Algorithm = FtpHashAlgorithm.SHA1;
+                        break;
+                    case "SHA-256":
+                        hash.Algorithm = FtpHashAlgorithm.SHA256;
+                        break;
+                    case "SHA-512":
+                        hash.Algorithm = FtpHashAlgorithm.SHA512;
+                        break;
+                    case "MD5":
+                        hash.Algorithm = FtpHashAlgorithm.MD5;
+                        break;
+                    default:
+                        throw new NotImplementedException("Unknown hash algorithm: " + m.Groups["algorithm"].Value);
+                }
+
+                hash.Value = m.Groups["hash"].Value;
+            }
+            else {
+                FtpTrace.WriteLine("Failed to parse hash from: {0}", reply.Message);
+            }
+
+            return hash;
+        }
+
+        delegate FtpHash AsyncGetHash(string path);
+
+        /// <summary>
+        /// Asynchronously retrieves the hash for the specified file
+        /// </summary>
+        /// <param name="path">The file you want the server to compute the hash for</param>
+        /// <param name="callback">AsyncCallback</param>
+        /// <param name="state">State object</param>
+        /// <returns>IAsyncResult</returns>
+        public IAsyncResult BeginGetHash(string path, AsyncCallback callback, object state) {
+            AsyncGetHash func;
+            IAsyncResult ar;
+
+            ar = (func = new AsyncGetHash(GetHash)).BeginInvoke(path, callback, state);
+            lock (m_asyncmethods) {
+                m_asyncmethods.Add(ar, func);
+            }
+
+            return ar;
+        }
+
+        /// <summary>
+        /// Ends an asynchronous call to BeginGetHash
+        /// </summary>
+        /// <param name="ar">IAsyncResult returned from BeginGetHash</param>
+        public void EndGetHash(IAsyncResult ar) {
+            GetAsyncDelegate<AsyncGetHash>(ar).EndInvoke(ar);
+        }
+
+        /// <summary>
+        /// Disables UTF8 support and changes the Encoding property
+        /// back to ASCII. If the server returns an error when trying
+        /// to turn UTF8 off a FtpCommandException will be thrown.
+        /// </summary>
+        public void DisableUTF8() {
+            FtpReply reply;
+
+            try {
+                m_lock.WaitOne();
+
+                if (!(reply = Execute("OPTS UTF8 OFF")).Success)
+                    throw new FtpCommandException(reply);
+
+                m_textEncoding = Encoding.ASCII;
+            }
+            finally {
+                m_lock.ReleaseMutex();
+            }
+        }
+
+        /// <summary>
+        /// Disconnects from the server, releases resources held by this
+        /// object.
+        /// </summary>
+        public void Dispose() {
+            FtpTrace.WriteLine("Disposing FtpClient object...");
+
+            try {
+                m_lock.WaitOne();
+
+                if (IsDisposed)
+                    return;
+
+                try {
+                    if (IsConnected) {
+                        Disconnect();
+                    }
+                }
+                catch (Exception ex) {
+                    FtpTrace.WriteLine("FtpClient.Dispose(): Caught and discarded an exception while disconnecting from host: {0}", ex.ToString());
+                }
+
+                if (m_stream != null) {
+                    try {
+                        m_stream.Dispose();
+                    }
+                    catch (Exception ex) {
+                        FtpTrace.WriteLine("FtpClient.Dispose(): Caught and discarded an exception while disposing FtpStream object: {0}", ex.ToString());
+                    }
+                    finally {
+                        m_stream = null;
+                    }
+                }
+
+                m_credentials = null;
+                m_textEncoding = null;
+                m_host = null;
+                m_asyncmethods.Clear();
+            }
+            finally {
+                IsDisposed = true;
+                m_lock.ReleaseMutex();
+            }
+        }
+
+        /// <summary>
+        /// Finalizer
+        /// </summary>
+        ~FtpClient() {
+            Dispose();
+        }
+
+        /// <summary>
+        /// Creates a new isntance of FtpClient
+        /// </summary>
+        public FtpClient() { }
+
+        /// <summary>
+        /// Connects to the specified URI. If the path specified by the URI ends with a
+        /// / then the working directory is changed to the path specified.
+        /// </summary>
+        /// <param name="uri">The URI to parse</param>
+        /// <param name="checkcertificate">Indicates if a ssl certificate should be validated when using FTPS schemes</param>
+        /// <returns>FtpClient object</returns>
+        public static FtpClient Connect(Uri uri, bool checkcertificate) {
+            FtpClient cl = new FtpClient();
+
+            if (uri == null)
+                throw new ArgumentException("Invalid URI object");
+
+            switch (uri.Scheme.ToLower()) {
+                case "ftp":
+                case "ftps":
+                    break;
+                default:
+                    throw new UriFormatException("The specified URI scheme is not supported. Please use ftp:// or ftps://");
+            }
+
+            cl.Host = uri.Host;
+            cl.Port = uri.Port;
+
+            if (uri.UserInfo != null && uri.UserInfo.Length > 0) {
+                if (uri.UserInfo.Contains(":")) {
+                    string[] parts = uri.UserInfo.Split(':');
+
+                    if (parts.Length != 2)
+                        throw new UriFormatException("The user info portion of the URI contains more than 1 colon. The username and password portion of the URI should be URL encoded.");
+
+                    cl.Credentials = new NetworkCredential(HttpUtility.UrlDecode(parts[0]), HttpUtility.UrlDecode(parts[1]));
+                }
+                else
+                    cl.Credentials = new NetworkCredential(HttpUtility.UrlDecode(uri.UserInfo), "");
+            }
+            else {
+                // if no credentials were supplied just make up
+                // some for anonymous authentication.
+                cl.Credentials = new NetworkCredential("ftp", "ftp");
+            }
+
+            cl.ValidateCertificate += new FtpSslValidation(delegate(FtpClient control, FtpSslValidationEventArgs e) {
+                if (e.PolicyErrors != Security.SslPolicyErrors.None && checkcertificate)
+                    e.Accept = false;
+                else
+                    e.Accept = true;
+            });
+
+            cl.Connect();
+
+            if (uri.PathAndQuery != null && uri.PathAndQuery.EndsWith("/"))
+                cl.SetWorkingDirectory(uri.PathAndQuery);
+
+            return cl;
+        }
+
+        /// <summary>
+        /// Connects to the specified URI. If the path specified by the URI ends with a
+        /// / then the working directory is changed to the path specified.
+        /// </summary>
+        /// <param name="uri">The URI to parse</param>
+        /// <returns>FtpClient object</returns>
+        public static FtpClient Connect(Uri uri) {
+            return Connect(uri, true);
+        }
+
+        /// <summary>
+        /// Opens a stream to the file specified by the URI
+        /// </summary>
+        /// <param name="uri">FTP/FTPS URI pointing at a file</param>
+        /// <param name="checkcertificate">Indicates if a ssl certificate should be validated when using FTPS schemes</param>
+        /// <param name="datatype">ASCII/Binary mode</param>
+        /// <param name="restart">Restart location</param>
+        /// <returns>Stream object</returns>
+        /// <example><code source="..\Examples\OpenReadURI.cs" lang="cs" /></example>
+        public static Stream OpenRead(Uri uri, bool checkcertificate, FtpDataType datatype, long restart) {
+            FtpClient cl = null;
+
+            if (uri.PathAndQuery == null || uri.PathAndQuery.Length == 0)
+                throw new UriFormatException("The supplied URI does not contain a valid path.");
+
+            if (uri.PathAndQuery.EndsWith("/"))
+                throw new UriFormatException("The supplied URI points at a directory.");
+
+            cl = Connect(uri, checkcertificate);
+            cl.EnableThreadSafeDataConnections = false;
+
+            return cl.OpenRead(uri.PathAndQuery, datatype, restart);
+        }
+
+        /// <summary>
+        /// Opens a stream to the file specified by the URI
+        /// </summary>
+        /// <param name="uri">FTP/FTPS URI pointing at a file</param>
+        /// <param name="checkcertificate">Indicates if a ssl certificate should be validated when using FTPS schemes</param>
+        /// <param name="datatype">ASCII/Binary mode</param>
+        /// <returns>Stream object</returns>
+        /// <example><code source="..\Examples\OpenReadURI.cs" lang="cs" /></example>
+        public static Stream OpenRead(Uri uri, bool checkcertificate, FtpDataType datatype) {
+            return OpenRead(uri, checkcertificate, datatype, 0);
+        }
+
+        /// <summary>
+        /// Opens a stream to the file specified by the URI
+        /// </summary>
+        /// <param name="uri">FTP/FTPS URI pointing at a file</param>
+        /// <param name="checkcertificate">Indicates if a ssl certificate should be validated when using FTPS schemes</param>
+        /// <returns>Stream object</returns>
+        /// <example><code source="..\Examples\OpenReadURI.cs" lang="cs" /></example>
+        public static Stream OpenRead(Uri uri, bool checkcertificate) {
+            return OpenRead(uri, checkcertificate, FtpDataType.Binary, 0);
+        }
+
+        /// <summary>
+        /// Opens a stream to the file specified by the URI
+        /// </summary>
+        /// <param name="uri">FTP/FTPS URI pointing at a file</param>
+        /// <returns>Stream object</returns>
+        /// <example><code source="..\Examples\OpenReadURI.cs" lang="cs" /></example>
+        public static Stream OpenRead(Uri uri) {
+            return OpenRead(uri, true, FtpDataType.Binary, 0);
+        }
+
+        /// <summary>
+        /// Opens a stream to the file specified by the URI
+        /// </summary>
+        /// <param name="uri">FTP/FTPS URI pointing at a file</param>
+        /// <param name="checkcertificate">Indicates if a ssl certificate should be validated when using FTPS schemes</param>
+        /// <param name="datatype">ASCII/Binary mode</param> 
+        /// <returns>Stream object</returns>
+        /// <example><code source="..\Examples\OpenWriteURI.cs" lang="cs" /></example>
+        public static Stream OpenWrite(Uri uri, bool checkcertificate, FtpDataType datatype) {
+            FtpClient cl = null;
+
+            if (uri.PathAndQuery == null || uri.PathAndQuery.Length == 0)
+                throw new UriFormatException("The supplied URI does not contain a valid path.");
+
+            if (uri.PathAndQuery.EndsWith("/"))
+                throw new UriFormatException("The supplied URI points at a directory.");
+
+            cl = Connect(uri, checkcertificate);
+            cl.EnableThreadSafeDataConnections = false;
+
+            return cl.OpenWrite(uri.PathAndQuery, datatype);
+        }
+
+        /// <summary>
+        /// Opens a stream to the file specified by the URI
+        /// </summary>
+        /// <param name="uri">FTP/FTPS URI pointing at a file</param>
+        /// <param name="checkcertificate">Indicates if a ssl certificate should be validated when using FTPS schemes</param>
+        /// <returns>Stream object</returns>
+        /// <example><code source="..\Examples\OpenWriteURI.cs" lang="cs" /></example>
+        public static Stream OpenWrite(Uri uri, bool checkcertificate) {
+            return OpenWrite(uri, checkcertificate, FtpDataType.Binary);
+        }
+
+        /// <summary>
+        /// Opens a stream to the file specified by the URI
+        /// </summary>
+        /// <param name="uri">FTP/FTPS URI pointing at a file</param>
+        /// <returns>Stream object</returns>
+        /// <example><code source="..\Examples\OpenWriteURI.cs" lang="cs" /></example>
+        public static Stream OpenWrite(Uri uri) {
+            return OpenWrite(uri, true, FtpDataType.Binary);
+        }
+
+        /// <summary>
+        /// Opens a stream to the file specified by the URI
+        /// </summary>
+        /// <param name="uri">FTP/FTPS URI pointing at a file</param>
+        /// <param name="checkcertificate">Indicates if a ssl certificate should be validated when using FTPS schemes</param>
+        /// <param name="datatype">ASCII/Binary mode</param>
+        /// <returns>Stream object</returns>
+        /// <example><code source="..\Examples\OpenAppendURI.cs" lang="cs" /></example>
+        public static Stream OpenAppend(Uri uri, bool checkcertificate, FtpDataType datatype) {
+            FtpClient cl = null;
+
+            if (uri.PathAndQuery == null || uri.PathAndQuery.Length == 0)
+                throw new UriFormatException("The supplied URI does not contain a valid path.");
+
+            if (uri.PathAndQuery.EndsWith("/"))
+                throw new UriFormatException("The supplied URI points at a directory.");
+
+            cl = Connect(uri, checkcertificate);
+            cl.EnableThreadSafeDataConnections = false;
+
+            return cl.OpenAppend(uri.PathAndQuery, datatype);
+        }
+
+        /// <summary>
+        /// Opens a stream to the file specified by the URI
+        /// </summary>
+        /// <param name="uri">FTP/FTPS URI pointing at a file</param>
+        /// <param name="checkcertificate">Indicates if a ssl certificate should be validated when using FTPS schemes</param>
+        /// <returns>Stream object</returns>
+        /// <example><code source="..\Examples\OpenAppendURI.cs" lang="cs" /></example>
+        public static Stream OpenAppend(Uri uri, bool checkcertificate) {
+            return OpenAppend(uri, checkcertificate, FtpDataType.Binary);
+        }
+
+        /// <summary>
+        /// Opens a stream to the file specified by the URI
+        /// </summary>
+        /// <param name="uri">FTP/FTPS URI pointing at a file</param>
+        /// <returns>Stream object</returns>
+        /// <example><code source="..\Examples\OpenAppendURI.cs" lang="cs" /></example>
+        public static Stream OpenAppend(Uri uri) {
+            return OpenAppend(uri, true, FtpDataType.Binary);
+        }
+
+        /// <summary>
+        /// Used internally to mark properties in the control connection that
+        /// should be cloned when opening a data connection.
+        /// </summary>
+        sealed class FtpControlConnectionClone : Attribute {
+        }
+    }
+}