using FluentFTP.Helpers;
using System;
using System.Collections.Generic;
using System.Diagnostics;
using Xunit;

namespace FluentFTP.Tests.Unit {
	public class ParserTests {

		private static void TestParsing(FtpListParser parser, string path, string[] testValues, FtpListItem?[] expectedValues) {

			// code prefix
			if (expectedValues == null) {
				Debug.WriteLine("var expected = new FtpListItem[]{");
			}

			// per test value
			for (int i = 0; i < testValues.Length; i++) {
				var test = testValues[i];

				// parse it
				FtpListItem? item = null;
				try {
					item = parser.ParseSingleLine(path, test, new List<FtpCapability>(), false);
				}
				catch (Exception) { }


				// if no expected values known
				if (expectedValues.Length == 0) {

					// print parsed value to build test expectation
					if (item == null) {
						Debug.WriteLine("null,");
					}
					else {
						Debug.WriteLine(item.ToCode() + ",");
					}
				}
				else {

					// test if correct
					if (item != null) {
<<<<<<< HEAD
						Assert.Equal(item.ToString(), expectedValues[i]!.ToString());
=======
						Assert.Equal(item.ToString(), expectedValues[i]?.ToString());
>>>>>>> c5d8eb4a
					}
				}

			}

			// code postfix
			if (expectedValues == null) {
				Debug.WriteLine("};");
			}
		}


		[Fact]
		public void Machine() {

			var client = new FtpClient();
			client.SetFeatures(new List<FtpCapability> { FtpCapability.MLSD });
			var parser = new FtpListParser(client);
			parser.Init(FtpOperatingSystem.Unix, FtpParser.Machine);

			var sample = new[] {
				"Type=file; File1-whitespace trailing\t ",
				"Type=file; \t File2-whitespace leading",
				"modify=20130426135501;perm=;size=14718921;type=file;unique=802U1066013B;UNIX.group=1179;UNIX.mode=00;UNIX.owner=1179; File 3 Word Doc",
				"type=OS.unix=slink:/anything; Link Apple 1",
				"type=OS.UNIX=symlink; Link Tomato 2",
				"type=OS.unix=slink; Link Strawberry 3",
				"Type=file;Size=25730;Modify=19940728095854;Perm=; capmux.tar.z",
				"Type=file;Size=1830;Modify=19940916055648;Perm=r; hatch.c",
				"Type=file;Size=25624;Modify=19951003165342;Perm=r; MacIP-02.txt",
				"Type=file;Size=2154;Modify=19950501105033;Perm=r; uar.netbsd.patch",
				"Type=file;Size=54757;Modify=19951105101754;Perm=r; iptnnladev.1.0.sit.hqx",
				"Type=file;Size=226546;Modify=19970515023901;Perm=r; melbcs.tif",
				"Type=file;Size=12927;Modify=19961025135602;Perm=r; tardis.1.6.sit.hqx",
				"Type=file;Size=17867;Modify=19961025135602;Perm=r; timelord.1.4.sit.hqx",
				"Type=file;Size=224907;Modify=19980615100045;Perm=r; uar.1.2.3.sit.hqx",
				"Type=file;Size=1024990;Modify=19980130010322;Perm=r; cap60.pl198.tar.gz",
				"Type=OS.unix=slink:/foobar;Perm=;Unique=keVO1+4G4; foobar",
				"Type=OS.unix=chr-13/29;Perm=;Unique=keVO1+5G4; device",
				"Type=OS.unix=blk-11/108;Perm=;Unique=keVO1+6G4; block",
				"Type=file;Perm=awr;Unique=keVO1+8G4; writable",
				"Type=file;Perm=r;Unique=keVO1+EG4; two words",
				"Type=file;Perm=r;Unique=keVO1+IH4; leading space",
				"Type=file;Perm=r;Unique=keVO1+1G4; file1",
				"Type=dir;Perm=cpmel;Unique=keVO1+7G4; incoming",
				"Type=file;Perm=r;Unique=keVO1+1G4; file2",
				"Type=file;Perm=r;Unique=keVO1+1G4; file3",
				"Type=file;Perm=r;Unique=keVO1+1G4; file4",
				"Type=file;Perm=awdrf;Unique=keVO1+EH4; bar",
				"Type=file;Perm=awdrf;Unique=keVO1+LH4;",
				"Type=file;Perm=rf;Unique=keVO1+1G4; file5",
				"Type=file;Perm=rf;Unique=keVO1+1G4; file6",
				"Type=dir;Perm=cpmdelf;Unique=keVO1+!s2; empty",
				"Type=file;Size=44242;Modify=19990217230400; character-sets",
				"Type=file;Size=1947;Modify=19990209215600; operating-system-names",
				"Type=file;Size=30249;Modify=19990218032700; media-types",
				"Type=file;Size=1234;Modify=19980903020400; windows-1251",
				"Type=file;Size=4557;Modify=19980922001400; tis-620",
				"Type=file;Size=801;Modify=19970324130000; ibm775",
				"Type=file;Size=552;Modify=19970320130000; ibm866",
				"Type=file;Size=922;Modify=19960505140000; windows-1258",
				"Type=file;Size=2391;Modify=19980309130000; default",
				"Type=file;Size=943;Modify=19980309130000; tags",
				"Type=file;Size=870;Modify=19971026130000; navajo",
				"Type=file;Size=699;Modify=19950911140000; no-bok",
				"Type=file;Size=4096;Modify=19990929011440;Perm=r;Unique=keVO1+Bd8; FILE2",
				"Type=file;Size=4096;Modify=19990929011440;Perm=r;Unique=keVO1+aG8; file3",
				"Type=file;Size=4096;Modify=19990929011440;Perm=r;Unique=keVO1+ag8; FILE3",
				"Type=file;Size=4096;Modify=19990929011440;Perm=r;Unique=keVO1+bD8; file1",
				"Type=file;Size=4096;Modify=19990929011440;Perm=r;Unique=keVO1+bD8; file2",
				"Type=file;Size=4096;Modify=19990929011440;Perm=r;Unique=keVO1+Ag8; File3",
				"Type=file;Size=4096;Modify=19990929011440;Perm=r;Unique=keVO1+bD8; File1",
				"Type=file;Size=4096;Modify=19990929011440;Perm=r;Unique=keVO1+Bd8; File2",
				"Type=file;Size=4096;Modify=19990929011440;Perm=r;Unique=keVO1+bd8; FILE1",
			};

			var expected = new FtpListItem?[]{
				new FtpListItem("File1-whitespace trailing\t ", -1, FtpObjectType.File, new DateTime(1, 1, 1, 0, 0, 0, 0)),
				new FtpListItem("\t File2-whitespace leading", -1, FtpObjectType.File, new DateTime(1, 1, 1, 0, 0, 0, 0)),
				new FtpListItem("File 3 Word Doc", 14718921, FtpObjectType.File, new DateTime(2013, 4, 26, 13, 55, 1, 0)),
				null,
				new FtpListItem("Link Tomato 2", -1, FtpObjectType.Link, new DateTime(1, 1, 1, 0, 0, 0, 0)),
				new FtpListItem("Link Strawberry 3", -1, FtpObjectType.Link, new DateTime(1, 1, 1, 0, 0, 0, 0)),
				new FtpListItem("capmux.tar.z", 25730, FtpObjectType.File, new DateTime(1994, 7, 28, 9, 58, 54, 0)),
				new FtpListItem("hatch.c", 1830, FtpObjectType.File, new DateTime(1994, 9, 16, 5, 56, 48, 0)),
				new FtpListItem("MacIP-02.txt", 25624, FtpObjectType.File, new DateTime(1995, 10, 3, 16, 53, 42, 0)),
				new FtpListItem("uar.netbsd.patch", 2154, FtpObjectType.File, new DateTime(1995, 5, 1, 10, 50, 33, 0)),
				new FtpListItem("iptnnladev.1.0.sit.hqx", 54757, FtpObjectType.File, new DateTime(1995, 11, 5, 10, 17, 54, 0)),
				new FtpListItem("melbcs.tif", 226546, FtpObjectType.File, new DateTime(1997, 5, 15, 2, 39, 1, 0)),
				new FtpListItem("tardis.1.6.sit.hqx", 12927, FtpObjectType.File, new DateTime(1996, 10, 25, 13, 56, 2, 0)),
				new FtpListItem("timelord.1.4.sit.hqx", 17867, FtpObjectType.File, new DateTime(1996, 10, 25, 13, 56, 2, 0)),
				new FtpListItem("uar.1.2.3.sit.hqx", 224907, FtpObjectType.File, new DateTime(1998, 6, 15, 10, 0, 45, 0)),
				new FtpListItem("cap60.pl198.tar.gz", 1024990, FtpObjectType.File, new DateTime(1998, 1, 30, 1, 3, 22, 0)),
				null,
				null,
				null,
				new FtpListItem("writable", -1, FtpObjectType.File, new DateTime(1, 1, 1, 0, 0, 0, 0)),
				new FtpListItem("two words", -1, FtpObjectType.File, new DateTime(1, 1, 1, 0, 0, 0, 0)),
				new FtpListItem("leading space", -1, FtpObjectType.File, new DateTime(1, 1, 1, 0, 0, 0, 0)),
				new FtpListItem("file1", -1, FtpObjectType.File, new DateTime(1, 1, 1, 0, 0, 0, 0)),
				new FtpListItem("incoming", -1, FtpObjectType.Directory, new DateTime(1, 1, 1, 0, 0, 0, 0)),
				new FtpListItem("file2", -1, FtpObjectType.File, new DateTime(1, 1, 1, 0, 0, 0, 0)),
				new FtpListItem("file3", -1, FtpObjectType.File, new DateTime(1, 1, 1, 0, 0, 0, 0)),
				new FtpListItem("file4", -1, FtpObjectType.File, new DateTime(1, 1, 1, 0, 0, 0, 0)),
				new FtpListItem("bar", -1, FtpObjectType.File, new DateTime(1, 1, 1, 0, 0, 0, 0)),
				null,
				new FtpListItem("file5", -1, FtpObjectType.File, new DateTime(1, 1, 1, 0, 0, 0, 0)),
				new FtpListItem("file6", -1, FtpObjectType.File, new DateTime(1, 1, 1, 0, 0, 0, 0)),
				new FtpListItem("empty", -1, FtpObjectType.Directory, new DateTime(1, 1, 1, 0, 0, 0, 0)),
				new FtpListItem("character-sets", 44242, FtpObjectType.File, new DateTime(1999, 2, 17, 23, 4, 0, 0)),
				new FtpListItem("operating-system-names", 1947, FtpObjectType.File, new DateTime(1999, 2, 9, 21, 56, 0, 0)),
				new FtpListItem("media-types", 30249, FtpObjectType.File, new DateTime(1999, 2, 18, 3, 27, 0, 0)),
				new FtpListItem("windows-1251", 1234, FtpObjectType.File, new DateTime(1998, 9, 3, 2, 4, 0, 0)),
				new FtpListItem("tis-620", 4557, FtpObjectType.File, new DateTime(1998, 9, 22, 0, 14, 0, 0)),
				new FtpListItem("ibm775", 801, FtpObjectType.File, new DateTime(1997, 3, 24, 13, 0, 0, 0)),
				new FtpListItem("ibm866", 552, FtpObjectType.File, new DateTime(1997, 3, 20, 13, 0, 0, 0)),
				new FtpListItem("windows-1258", 922, FtpObjectType.File, new DateTime(1996, 5, 5, 14, 0, 0, 0)),
				new FtpListItem("default", 2391, FtpObjectType.File, new DateTime(1998, 3, 9, 13, 0, 0, 0)),
				new FtpListItem("tags", 943, FtpObjectType.File, new DateTime(1998, 3, 9, 13, 0, 0, 0)),
				new FtpListItem("navajo", 870, FtpObjectType.File, new DateTime(1997, 10, 26, 13, 0, 0, 0)),
				new FtpListItem("no-bok", 699, FtpObjectType.File, new DateTime(1995, 9, 11, 14, 0, 0, 0)),
				new FtpListItem("FILE2", 4096, FtpObjectType.File, new DateTime(1999, 9, 29, 1, 14, 40, 0)),
				new FtpListItem("file3", 4096, FtpObjectType.File, new DateTime(1999, 9, 29, 1, 14, 40, 0)),
				new FtpListItem("FILE3", 4096, FtpObjectType.File, new DateTime(1999, 9, 29, 1, 14, 40, 0)),
				new FtpListItem("file1", 4096, FtpObjectType.File, new DateTime(1999, 9, 29, 1, 14, 40, 0)),
				new FtpListItem("file2", 4096, FtpObjectType.File, new DateTime(1999, 9, 29, 1, 14, 40, 0)),
				new FtpListItem("File3", 4096, FtpObjectType.File, new DateTime(1999, 9, 29, 1, 14, 40, 0)),
				new FtpListItem("File1", 4096, FtpObjectType.File, new DateTime(1999, 9, 29, 1, 14, 40, 0)),
				new FtpListItem("File2", 4096, FtpObjectType.File, new DateTime(1999, 9, 29, 1, 14, 40, 0)),
				new FtpListItem("FILE1", 4096, FtpObjectType.File, new DateTime(1999, 9, 29, 1, 14, 40, 0)),
			};

			TestParsing(parser, "/", sample, expected);

		}

		[Fact]
		public void Unix() {
			var parser = new FtpListParser(new FtpClient());
			parser.Init(FtpOperatingSystem.Unix);

			var sample = new[] {

				// OK
				"drwxr-xr-x   7  user1 user1       512 Sep 27  2011 .",
				"drwxr-xr-x  31 user1  user1      1024 Sep 27  2011 ..",
				"lrwxrwxrwx   1 user1  user1      9 Sep 27  2011 data.0000 -> data.6460",
				"drwxr-xr-x  10 user1  user1      512 Jun 29  2012 data.6460",
				"lrwxrwxrwx   1 user1 user1       8 Sep 27  2011 sys.0000 -> sys.6460",
				"drwxr-xr-x 133 user1  user1     4096 Jun 25 16:26 sys.6460",
				"dr-xr-xr-x   2 root     other        512 Apr  8  1994 File001.xml dir",
				"dr-xr-xr-x   2 root                  512 Apr  8  1994 File003.xml dir",
				"lrwxrwxrwx   1 root     other          7 Jan 25 00:17 File004.xml link -> usr/bin",
				"d [R----F--] john            512       Jan 16 18:53    Folder-Videos dir",
				"- [R----F--] jacob             214059       Oct 20 15:27    File-2.txt file",
				"-------r--         326  1391972  1392298 Nov 22  1995 File-3.txt file",
				"drwxrwxr-x               folder        2 May 10  1996 Folder-Audio dir",
				"-rw-r--r--   1 group domain user 531 Jan 29 03:26 File-9.txt file",
				
				// BROKEN - name and date incorrect
				"-rw-r--r--   1 root     other        531 3 29 03:26 File002.xml file",
				"-rw-r--r--   1 root     other        531 09-26 2000 File005.xml file",
				"-rw-r--r--   1 root     other        531 09-26 13:45 File006.xml file",
				"-rw-r--r--   1 root     other        531 2005-06-07 21:22 File007.xml file",
				"-rw-r--r--   1 root     other  33.5k Oct 5 21:22 File-8.txt file",
				"+i8388621.48594,m825718503,r,s280,up755\tFile-10.txt file",
				"+i8388621.50690,m824255907,/,\tFile-11.txt dir",
				//"0100644   500  101   12345    123456789       numerical file",
				"dr-xr-xr-x   2 root     other      2235 26. Juli, 20:10 NonEnglish-1.mp4 dir",
				"dr-xr-xr-x   2 root     other      2235 szept 26 20:10 NonEnglish-2.mp4 dir",
				"-r-xr-xr-x   2 root     other      2235 2.   Okt.  2003 NonEnglish-3.mp4 file",
				"-r-xr-xr-x   2 root     other      2235 1999/10/12 17:12 NonEnglish-4.mp4 file",
				"-r-xr-xr-x   2 root     other      2235 24-04-2003 17:12 NonEnglish-5.mp4 file",
				//"-rw-r--r--   1 root       bob           8473  4\x8c\x8e 18\x93\xfa 2003\x94\x4e NonEnglish-6.mp4 file",
				//"-rwxrwxrwx   1 root     alice          0 2003   3\xed\xef 20 NonEnglish-7.mp4 file",
				//"-r--r--r-- 1 root root 2096 8\xed 17 08:52 NonEnglish-8.mp4 file",
				"-r-xr-xr-x   2 root  root  96 2004.07.15   NonEnglish-9.mp4 file",
			};

			var expected = new FtpListItem?[]{

				// OK
				new FtpListItem(".", 512, FtpObjectType.Directory, new DateTime(2011, 9, 27, 0, 0, 0, 0)),
				new FtpListItem("..", 1024, FtpObjectType.Directory, new DateTime(2011, 9, 27, 0, 0, 0, 0)),
				new FtpListItem("data.0000", 9, FtpObjectType.Link, new DateTime(2011, 9, 27, 0, 0, 0, 0)),
				new FtpListItem("data.6460", 512, FtpObjectType.Directory, new DateTime(2012, 6, 29, 0, 0, 0, 0)),
				new FtpListItem("sys.0000", 8, FtpObjectType.Link, new DateTime(2011, 9, 27, 0, 0, 0, 0)),
				new FtpListItem("sys.6460", 4096, FtpObjectType.Directory, new DateTime(2022, 6, 25, 16, 26, 0, 0)),
				new FtpListItem("File001.xml dir", 512, FtpObjectType.Directory, new DateTime(1994, 4, 8, 0, 0, 0, 0)),
				new FtpListItem("File003.xml dir", 512, FtpObjectType.Directory, new DateTime(1994, 4, 8, 0, 0, 0, 0)),
				new FtpListItem("File004.xml link", 7, FtpObjectType.Link, new DateTime(2022, 1, 25, 0, 17, 0, 0)),
				new FtpListItem("Folder-Videos dir", 512, FtpObjectType.Directory, new DateTime(2022, 1, 16, 18, 53, 0, 0)),
				new FtpListItem("File-2.txt file", 214059, FtpObjectType.File, new DateTime(2022, 10, 20, 15, 27, 0, 0)),
				new FtpListItem("File-3.txt file", 1392298, FtpObjectType.File, new DateTime(1995, 11, 22, 0, 0, 0, 0)),
				new FtpListItem("Folder-Audio dir", 2, FtpObjectType.Directory, new DateTime(1996, 5, 10, 0, 0, 0, 0)),
				new FtpListItem("Jan 29 03:26 File-9.txt file", 0, FtpObjectType.File, new DateTime(1, 1, 1, 0, 0, 0, 0)),

				// BROKEN - name and date incorrect
				new FtpListItem("file", 531, FtpObjectType.File, new DateTime(1, 1, 1, 0, 0, 0, 0)),
				new FtpListItem("file", 531, FtpObjectType.File, new DateTime(1, 1, 1, 0, 0, 0, 0)),
				new FtpListItem("file", 531, FtpObjectType.File, new DateTime(1, 1, 1, 0, 0, 0, 0)),
				new FtpListItem("file", 531, FtpObjectType.File, new DateTime(1, 1, 1, 0, 0, 0, 0)),
				new FtpListItem("5 21:22 File-8.txt file", 0, FtpObjectType.File, new DateTime(1, 1, 1, 0, 0, 0, 0)),
				null,
				null,
				new FtpListItem("dir", 2235, FtpObjectType.Directory, new DateTime(1, 1, 1, 0, 0, 0, 0)),
				new FtpListItem("NonEnglish-2.mp4 dir", 2235, FtpObjectType.Directory, new DateTime(1, 1, 1, 0, 0, 0, 0)),
				new FtpListItem("file", 2235, FtpObjectType.File, new DateTime(1, 1, 1, 0, 0, 0, 0)),
				new FtpListItem("file", 2235, FtpObjectType.File, new DateTime(1, 1, 1, 0, 0, 0, 0)),
				new FtpListItem("file", 2235, FtpObjectType.File, new DateTime(1, 1, 1, 0, 0, 0, 0)),
				new FtpListItem("NonEnglish-9.mp4 file", 0, FtpObjectType.File, new DateTime(1, 1, 1, 0, 0, 0, 0)),
			};

			TestParsing(parser, "/", sample, expected);

		}

		[Fact]
		public void WindowsIIS() {
			var parser = new FtpListParser(new FtpClient());
			parser.Init(FtpOperatingSystem.Windows);

			var sample = new[] {
				"03-07-13  10:02AM                  901 File01.xml",
				"03-07-13  10:03AM                  921 File02.xml",
				"03-07-13  10:04AM                  904 File03.xml",
				"03-07-13  10:04AM                  912 File04.xml",
				"03-08-13  11:10AM                  912 File05.xml",
				"03-15-13  02:38PM                  912 File06.xml",
				"03-07-13  10:16AM                  909 File07.xml",
				"03-07-13  10:16AM                  899 File08.xml",
				"03-08-13  10:22AM                  904 File09.xml",
				"03-25-13  07:27AM                  895 File10.xml",
				"03-08-13  10:22AM                 6199 File11.txt",
				"03-25-13  07:22AM                31444 File12.txt",
				"03-25-13  07:24AM                24537 File13.txt",
				"04-27-00  12:09PM       <DIR>          Folder14",
				"04-06-00  03:47PM                  589 File15",
				"2013-09-02  18:48       <DIR>          Folder16",
				"2013-09-02  19:06                9,730 File17",
			};
			var expected = new FtpListItem?[]{
				new FtpListItem("File01.xml", 901, FtpObjectType.File, new DateTime(2013, 3, 7, 10, 2, 0, 0)),
				new FtpListItem("File02.xml", 921, FtpObjectType.File, new DateTime(2013, 3, 7, 10, 3, 0, 0)),
				new FtpListItem("File03.xml", 904, FtpObjectType.File, new DateTime(2013, 3, 7, 10, 4, 0, 0)),
				new FtpListItem("File04.xml", 912, FtpObjectType.File, new DateTime(2013, 3, 7, 10, 4, 0, 0)),
				new FtpListItem("File05.xml", 912, FtpObjectType.File, new DateTime(2013, 3, 8, 11, 10, 0, 0)),
				new FtpListItem("File06.xml", 912, FtpObjectType.File, new DateTime(2013, 3, 15, 14, 38, 0, 0)),
				new FtpListItem("File07.xml", 909, FtpObjectType.File, new DateTime(2013, 3, 7, 10, 16, 0, 0)),
				new FtpListItem("File08.xml", 899, FtpObjectType.File, new DateTime(2013, 3, 7, 10, 16, 0, 0)),
				new FtpListItem("File09.xml", 904, FtpObjectType.File, new DateTime(2013, 3, 8, 10, 22, 0, 0)),
				new FtpListItem("File10.xml", 895, FtpObjectType.File, new DateTime(2013, 3, 25, 7, 27, 0, 0)),
				new FtpListItem("File11.txt", 6199, FtpObjectType.File, new DateTime(2013, 3, 8, 10, 22, 0, 0)),
				new FtpListItem("File12.txt", 31444, FtpObjectType.File, new DateTime(2013, 3, 25, 7, 22, 0, 0)),
				new FtpListItem("File13.txt", 24537, FtpObjectType.File, new DateTime(2013, 3, 25, 7, 24, 0, 0)),
				new FtpListItem("Folder14", 0, FtpObjectType.Directory, new DateTime(2000, 4, 27, 12, 9, 0, 0)),
				new FtpListItem("File15", 589, FtpObjectType.File, new DateTime(2000, 4, 6, 15, 47, 0, 0)),
				new FtpListItem("Folder16", 0, FtpObjectType.Directory, new DateTime(2013, 9, 2, 18, 48, 0, 0)),
				new FtpListItem("File17", 9730, FtpObjectType.File, new DateTime(2013, 9, 2, 19, 6, 0, 0)),
			};

			TestParsing(parser, "/", sample, expected);
		}

		[Fact]
		public void OpenVMS() {
			var parser = new FtpListParser(new FtpClient());
			parser.Init(FtpOperatingSystem.VMS, FtpParser.VMS);

			var sample = new[] {
				"411_4114.TXT;1             11  21-MAR-2012 15:17 [TBMS,TBMS_BOSS] (RWED,RWED,,RE)",
				"ACT_CC_NAME_4114.TXT;1    30  21-MAR-2012 15:17 [TBMS,TBMS_BOSS] (RWED,RWED,,RE)",
				"ACT_CC_NUM_4114.TXT;1     30  21-MAR-2012 15:17 [TBMS,TBMS_BOSS] (RWED,RWED,,RE)",
				"ACT_CELL_NAME_4114.TXT;1 113  21-MAR-2012 15:17 [TBMS,TBMS_BOSS] (RWED,RWED,,RE)",
				"ACT_CELL_NUM_4114.TXT;1  113  21-MAR-2012 15:17 [TBMS,TBMS_BOSS] (RWED,RWED,,RE)",
				"AGCY_BUDG_4114.TXT;1      63  21-MAR-2012 15:17 [TBMS,TBMS_BOSS] (RWED,RWED,,RE)",
				"CELL_SUMM_4114.TXT;1     125  21-MAR-2012 15:17 [TBMS,TBMS_BOSS] (RWED,RWED,,RE)",
				"CELL_SUMM_CHART_4114.PDF;2 95  21-MAR-2012 10:58 [TBMS,TBMS_BOSS] (RWED,RWED,,RE)",
				"DAT_4114.TXT;1          17472  21-MAR-2012 15:17 [TBMS,TBMS_BOSS] (RWED,RWED,,RE)",
				"DAT_4114_000.TXT;1        777  21-MAR-2012 15:18 [TBMS,TBMS_BOSS] (RWED,RWED,,RE)",
				"DAT_4114_001.TXT;1        254  21-MAR-2012 15:18 [TBMS,TBMS_BOSS] (RWED,RWED,,RE)",
				"DAT_4114_003.TXT;1         21  21-MAR-2012 15:18 [TBMS,TBMS_BOSS] (RWED,RWED,,RE)",
				"DAT_4114_006.TXT;1         22  21-MAR-2012 15:18 [TBMS,TBMS_BOSS] (RWED,RWED,,RE)",
				"DAT_4114_101.TXT;1        431  21-MAR-2012 15:18 [TBMS,TBMS_BOSS] (RWED,RWED,,RE)",
				"DAT_4114_121.TXT;1       2459  21-MAR-2012 15:18 [TBMS,TBMS_BOSS] (RWED,RWED,,RE)",
				"DAT_4114_124.TXT;1       4610  21-MAR-2012 15:18 [TBMS,TBMS_BOSS] (RWED,RWED,,RE)",
				"DAT_4114_200.TXT;1        936  21-MAR-2012 15:18 [TBMS,TBMS_BOSS] (RWED,RWED,,RE)",
				"TEL_4114.TXT;1           1178  21-MAR-2012 15:19 [TBMS,TBMS_BOSS] (RWED,RWED,,RE)",
				"pdf-dir.DIR;1  1 19-NOV-2001 21:41 [root,root] (RWE,RWE,RE,RE)",
				"pdf-file;1       155   2-JUL-2003 10:30:13.64",
				"pdf-notime-file;1    2/8    7-JAN-2000    [IV2_XXX]   (RWED,RWED,RE,)",
				"pdf-notime-file;1    6/8    15-JUI-2002    PRONAS   (RWED,RWED,RE,)",
				"pdf-multiline-file;1\r\n170774/170775     24-APR-2003 08:16:15  [FTP_CLIENT,SCOT]      (RWED,RWED,RE,)",
				"pdf-multiline-file;1\r\n10     2-JUL-2003 10:30:08.59  [FTP_CLIENT,SCOT]      (RWED,RWED,RE,)",
				//"junk-file;1   [SUMMARY]    1/3     2-AUG-2006 13:05  (RWE,RWE,RE,)",
				//"junk-file;1       17-JUN-1994 17:25:37     6308/13     (RWED,RWED,R,)",
			};

			var expected = new FtpListItem?[]{
				new FtpListItem("411_4114.TXT", 11, FtpObjectType.File, new DateTime(2012, 3, 21, 15, 17, 0, 0)),
				new FtpListItem("ACT_CC_NAME_4114.TXT", 30, FtpObjectType.File, new DateTime(2012, 3, 21, 15, 17, 0, 0)),
				new FtpListItem("ACT_CC_NUM_4114.TXT", 30, FtpObjectType.File, new DateTime(2012, 3, 21, 15, 17, 0, 0)),
				new FtpListItem("ACT_CELL_NAME_4114.TXT", 113, FtpObjectType.File, new DateTime(2012, 3, 21, 15, 17, 0, 0)),
				new FtpListItem("ACT_CELL_NUM_4114.TXT", 113, FtpObjectType.File, new DateTime(2012, 3, 21, 15, 17, 0, 0)),
				new FtpListItem("AGCY_BUDG_4114.TXT", 63, FtpObjectType.File, new DateTime(2012, 3, 21, 15, 17, 0, 0)),
				new FtpListItem("CELL_SUMM_4114.TXT", 125, FtpObjectType.File, new DateTime(2012, 3, 21, 15, 17, 0, 0)),
				new FtpListItem("CELL_SUMM_CHART_4114.PDF", 95, FtpObjectType.File, new DateTime(2012, 3, 21, 10, 58, 0, 0)),
				new FtpListItem("DAT_4114.TXT", 17472, FtpObjectType.File, new DateTime(2012, 3, 21, 15, 17, 0, 0)),
				new FtpListItem("DAT_4114_000.TXT", 777, FtpObjectType.File, new DateTime(2012, 3, 21, 15, 18, 0, 0)),
				new FtpListItem("DAT_4114_001.TXT", 254, FtpObjectType.File, new DateTime(2012, 3, 21, 15, 18, 0, 0)),
				new FtpListItem("DAT_4114_003.TXT", 21, FtpObjectType.File, new DateTime(2012, 3, 21, 15, 18, 0, 0)),
				new FtpListItem("DAT_4114_006.TXT", 22, FtpObjectType.File, new DateTime(2012, 3, 21, 15, 18, 0, 0)),
				new FtpListItem("DAT_4114_101.TXT", 431, FtpObjectType.File, new DateTime(2012, 3, 21, 15, 18, 0, 0)),
				new FtpListItem("DAT_4114_121.TXT", 2459, FtpObjectType.File, new DateTime(2012, 3, 21, 15, 18, 0, 0)),
				new FtpListItem("DAT_4114_124.TXT", 4610, FtpObjectType.File, new DateTime(2012, 3, 21, 15, 18, 0, 0)),
				new FtpListItem("DAT_4114_200.TXT", 936, FtpObjectType.File, new DateTime(2012, 3, 21, 15, 18, 0, 0)),
				new FtpListItem("TEL_4114.TXT", 1178, FtpObjectType.File, new DateTime(2012, 3, 21, 15, 19, 0, 0)),
				new FtpListItem("pdf-dir", 1, FtpObjectType.Directory, new DateTime(2001, 11, 19, 21, 41, 0, 0)),
				new FtpListItem("pdf-file", 155, FtpObjectType.File, new DateTime(2003, 7, 2, 10, 30, 13, 640)),
				new FtpListItem("pdf-notime-file", 1048576, FtpObjectType.File, new DateTime(1, 1, 1, 0, 0, 0, 0)),
				new FtpListItem("pdf-notime-file", 3145728, FtpObjectType.File, new DateTime(1, 1, 1, 0, 0, 0, 0)),
				new FtpListItem("pdf-multiline-file", 89534758912, FtpObjectType.File, new DateTime(2003, 4, 24, 8, 16, 15, 0)),
				new FtpListItem("pdf-multiline-file", 10, FtpObjectType.File, new DateTime(2003, 7, 2, 10, 30, 8, 590)),
			};

			TestParsing(parser, "disk$user520:[4114.2012.Jan]", sample, expected);

		}
		[Fact]
		public void IBMOS400() {
			var parser = new FtpListParser(new FtpClient());
			parser.Init(FtpOperatingSystem.IBMOS400, FtpParser.IBMOS400);

			var sample = new[] {
				"CFT             45056 04/12/14 14:19:31 *FILE ANTHONY1.FILE",
				"CFT                                     *MEM ANTHONY1.FILE/ANTHONY1.MBR",
				"CFT             36864 28/11/15 15:19:30 *FILE AMANDA3.FILE",
				"CFT                                     *MEM AMANDA3.FILE/AMANDA3.MBR",
				"CFT             45056 04/12/16 14:19:37 *FILE ASKET7.FILE",
				"CFT                                     *MEM  ASKET7.FILE/ASKET7.MBR",
				"QSYSOPR         28672 01/12/17 20:08:04 *FILE FPKI45POK5.FILE",
				"QSYSOPR                                 *MEM FPKI45POK5.FILE/FPKI45POK5.MBR",
				"TESTUSR         12345 01/12/18 18:34:01 *STMF B0001234567 K",
			};

			var expected = new FtpListItem?[]{
				new FtpListItem("ANTHONY1.FILE", 45056, FtpObjectType.File, new DateTime(2014, 12, 4, 14, 19, 31, 0)),
				new FtpListItem("ANTHONY1.FILE/ANTHONY1.MBR", 0, FtpObjectType.File, new DateTime(1, 1, 1, 0, 0, 0, 0)),
				new FtpListItem("AMANDA3.FILE", 36864, FtpObjectType.File, new DateTime(2015, 11, 28, 15, 19, 30, 0)),
				new FtpListItem("AMANDA3.FILE/AMANDA3.MBR", 0, FtpObjectType.File, new DateTime(1, 1, 1, 0, 0, 0, 0)),
				new FtpListItem("ASKET7.FILE", 45056, FtpObjectType.File, new DateTime(2016, 12, 4, 14, 19, 37, 0)),
				new FtpListItem("ASKET7.FILE/ASKET7.MBR", 0, FtpObjectType.File, new DateTime(1, 1, 1, 0, 0, 0, 0)),
				new FtpListItem("FPKI45POK5.FILE", 28672, FtpObjectType.File, new DateTime(2017, 12, 1, 20, 8, 4, 0)),
				new FtpListItem("FPKI45POK5.FILE/FPKI45POK5.MBR", 0, FtpObjectType.File, new DateTime(1, 1, 1, 0, 0, 0, 0)),
				new FtpListItem("B0001234567 K", 12345, FtpObjectType.File, new DateTime(2018, 12, 1, 18, 34, 1, 0)),
			};

			TestParsing(parser, "/", sample, expected);

		}
		[Fact]
		public void NonStop() {
			var parser = new FtpListParser(new FtpClient());
			parser.Init(FtpOperatingSystem.Unix, FtpParser.NonStop);

			var sample = new[] {

				// listings will always begin with this item
				"File         Code             EOF  Last Modification    Owner  RWEP", 

				// file listing is after the header
				"FILE1 101 528 12-Jan-14 14:21:18 255, 0 \"extra1\"",
				"FILE2 101 528 13-Feb-14 14:21:18 255,255 \"extra2\"",
				"FILE3        101            16354 14-Mar-14 15:09:12 244, 10 \"extra3\"",
				"FILE4      101            16384 15-Aug-14 11:44:56 244, 10 \"extra4\"",
			};

			var expected = new FtpListItem?[]{
				null,
				new FtpListItem("FILE1", 528, FtpObjectType.File, new DateTime(635251332780000000)),
				new FtpListItem("FILE2", 528, FtpObjectType.File, new DateTime(635278980780000000)),
				new FtpListItem("FILE3", 16354, FtpObjectType.File, new DateTime(635304065520000000)),
				new FtpListItem("FILE4", 16384, FtpObjectType.File, new DateTime(635436998960000000)),
			};

			TestParsing(parser, "/", sample, expected);

		}

		[Fact]
		public void IBMzOSMVS_HFS() {
			var parser = new FtpListParser(new FtpClient());
			parser.Init(FtpOperatingSystem.IBMzOS, FtpParser.IBMzOS);

			var sample = new[] {
				"total 17904",
				"drwxrwxr-x   2 OMVSKERN SYS1        8192 Oct 19  2015 downloads",
				"drwxrwxr-x   4 OMVSKERN SYS1        8192 Oct 19  2015 p5zipfile",
				"-rw-rw----   1 YNSAS    SYS1     2723828 Dec  6  2021 t.out",
				"-rw-r-----   1 YNSAS    SYS1      132480 Jan  2  2022 test.bin",
				"-rw-rw----   1 YNSAS    SYS1     6209406 May 29  2021 test.tst",
				"-rw-rw----   1 YNSAS    SYS1       47227 Jun  7  2021 test.txt",
			};

			var expected = new FtpListItem?[]{
				null,
				new FtpListItem("downloads", 8192, FtpObjectType.Directory, new DateTime(2015, 10, 19, 0, 0, 0, 0)),
				new FtpListItem("p5zipfile", 8192, FtpObjectType.Directory, new DateTime(2015, 10, 19, 0, 0, 0, 0)),
				new FtpListItem("t.out", 2723828, FtpObjectType.File, new DateTime(2021, 12, 6, 0, 0, 0, 0)),
				new FtpListItem("test.bin", 132480, FtpObjectType.File, new DateTime(2022, 1, 2, 0, 0, 0, 0)),
				new FtpListItem("test.tst", 6209406, FtpObjectType.File, new DateTime(2021, 5, 29, 0, 0, 0, 0)),
				new FtpListItem("test.txt", 47227, FtpObjectType.File, new DateTime(2021, 6, 7, 0, 0, 0, 0)),
			};

			TestParsing(parser, "/", sample, expected);

		}

		[Fact]
		public void IBMzOSMVS_PSPO() {
			var parser = new FtpListParser(new FtpClient());
			parser.Init(FtpOperatingSystem.IBMzOS, FtpParser.IBMzOS);

			var sample = new[] {
				"Volume Unit    Referred Ext Used Recfm Lrecl BlkSz Dsorg Dsname",
				"YNSABG 3390   2020/01/03  1   15  VB   32756 32760  PS  $.ADATA.XAA",
				"YNSABH 3390   2022/02/18  1+++++  VBS  32767 27966  PS  $.BDATA.XBB",
			};

			var expected = new FtpListItem?[]{
				null,
				new FtpListItem("$.ADATA.XAA", 849960, FtpObjectType.File, new DateTime(2020, 1, 3, 0, 0, 0, 0)),
				new FtpListItem("$.BDATA.XBB", 950664167424, FtpObjectType.File, new DateTime(2022, 2, 18, 0, 0, 0, 0)),
			};

			TestParsing(parser, "/", sample, expected);

		}

		[Fact]
		public void IBMzOSMVS_Member() {
			var parser = new FtpListParser(new FtpClient());
			parser.Init(FtpOperatingSystem.IBMzOS, FtpParser.IBMzOS);

			var sample = new[] {
				" Name     VV.MM   Created       Changed      Size  Init   Mod   Id",
				"$2CPF1    01.01 2001/10/18 2001/10/18 11:58    29    29     0 QFX3076",
			};

			// Cannot test expected as this szenario needs an internal XDSS command to get LRECL
			// for size calculation
<<<<<<< HEAD
			TestParsing(parser, "/", sample, null);
=======
			var expected = new FtpListItem?[]{
			};

			TestParsing(parser, "/", sample, expected);
>>>>>>> c5d8eb4a

		}

		[Fact]
		public void IBMzOSMVS_MemberU() {
			var parser = new FtpListParser(new FtpClient());
			parser.Init(FtpOperatingSystem.IBMzOS, FtpParser.IBMzOS);

			var sample = new[] {
				" Name      Size     TTR   Alias-of AC --------- Attributes --------- Amode Rmode",
				"EAGKCPT   000058   000009          00 FO             RN RU            31    ANY",
				"EAGRTPRC  005F48   000011 EAGRTALT 00 FO             RN RU            31    ANY",
			};

			var expected = new FtpListItem?[]{
				null,
				new FtpListItem("EAGKCPT", 88, FtpObjectType.File, new DateTime(1 ,1, 1, 0, 0, 0, 0)),
				new FtpListItem("EAGRTPRC", 24392, FtpObjectType.File, new DateTime(1, 1, 1, 0, 0, 0, 0)),
			};

			TestParsing(parser, "/", sample, expected);

		}

		/*[Fact]
		public void IBMOS2() {
			var parser = new FtpListParser(new FtpClient());
			parser.Init(FtpOperatingSystem.IBMOS400);

			var sample = new[] {
				"36611      A    04-23-103  10:57  24-File2 file",
				" 1123      A    07-14-99   12:37  25-File4 file",
				"    0 DIR       02-11-103  16:15  26-Dir6 dir",
				" 1123 DIR  A    10-05-100  23:38  27-Dir8 dir",
			};

			var expected = new FtpListItem?[]{
			};

			TestParsing(parser, "/", sample, expected);
		}*/
	}
}<|MERGE_RESOLUTION|>--- conflicted
+++ resolved
@@ -41,11 +41,9 @@
 
 					// test if correct
 					if (item != null) {
-<<<<<<< HEAD
+
 						Assert.Equal(item.ToString(), expectedValues[i]!.ToString());
-=======
-						Assert.Equal(item.ToString(), expectedValues[i]?.ToString());
->>>>>>> c5d8eb4a
+
 					}
 				}
 
@@ -497,14 +495,8 @@
 
 			// Cannot test expected as this szenario needs an internal XDSS command to get LRECL
 			// for size calculation
-<<<<<<< HEAD
+
 			TestParsing(parser, "/", sample, null);
-=======
-			var expected = new FtpListItem?[]{
-			};
-
-			TestParsing(parser, "/", sample, expected);
->>>>>>> c5d8eb4a
 
 		}
 
