﻿using System;

namespace FluentFTP {
	/// <summary>
	/// Defines if additional verification and actions upon failure that 
	/// should be performed when uploading/downloading files using the high-level APIs.  Ignored if the 
	/// FTP server does not support any hashing algorithms.
	/// </summary>
	[Flags]
	public enum FtpVerify :ushort {
		/// <summary>
		/// No verification of the file is performed
		/// </summary>
		None = 0,

		// Section Options
		// 0x0001 -> 0x0010

		/// <summary>
		/// The checksum of the file is verified, if supported by the server.
		/// If the checksum comparison fails then we retry the download/upload
		/// a specified amount of times before giving up. (See <see cref="FtpConfig.RetryAttempts"/>)
		/// </summary>
		Retry = 1,

		/// <summary>
		/// The checksum of the file is verified, if supported by the server.
		/// If the checksum comparison fails then the failed file will be deleted.
		/// If combined with <see cref="FtpVerify.Retry"/>, then
		/// the deletion will occur if it fails upon the final retry.
		/// </summary>
		Delete = 2,

		/// <summary>
		/// The checksum of the file is verified, if supported by the server.
		/// If the checksum comparison fails then an exception will be thrown.
		/// If combined with <see cref="FtpVerify.Retry"/>, then the throw will
		/// occur upon the failure of the final retry, and/or if combined with <see cref="FtpVerify.Delete"/>
		/// the method will throw after the deletion is processed.
		/// </summary>
		Throw = 4,

		/// <summary>
		/// OnlyChecksum is now renamed to OnlyVerify.
<<<<<<< HEAD
		/// </summary>y
=======
		/// </summary>
>>>>>>> 0bf6c468
		[Obsolete("OnlyChecksum is now renamed to OnlyVerify to better reflect its behaviour.", true)]
		OnlyChecksum = 8,

		/// <summary>
<<<<<<< HEAD
		/// The file size and checksum is verified. Checksums will be skipped if the server does not support them.
		/// If any of the comparisons fail, the method returns false and no further action is taken.
		/// </summary>
		OnlyVerify = 16,
=======
		/// The file is only verified. If no verification type is specified, checksum is used.
		/// If the comparison fails, the method returns false and no further action is taken.
		/// </summary>
		OnlyVerify = 16,


		// Section Methods
		//0x0100 -> 0x0800

		/// <summary>
		/// Compares the file size.
		/// Both file sizes should exactly match for the file to be considered equal.
		/// </summary>
		Size = 256,

		/// <summary>
		/// Compares the date modified of the file.
		/// Both dates should exactly match for the file to be considered equal.
		/// </summary>
		Date = 1024,

		/// <summary>
		/// Compares the checksum or hash of the file using the first supported hash algorithm.
		/// Both checksums should exactly match for the file to be considered equal.
		/// </summary>
		Checksum = 2048,
>>>>>>> 0bf6c468
	}
}<|MERGE_RESOLUTION|>--- conflicted
+++ resolved
@@ -42,21 +42,11 @@
 
 		/// <summary>
 		/// OnlyChecksum is now renamed to OnlyVerify.
-<<<<<<< HEAD
-		/// </summary>y
-=======
 		/// </summary>
->>>>>>> 0bf6c468
 		[Obsolete("OnlyChecksum is now renamed to OnlyVerify to better reflect its behaviour.", true)]
 		OnlyChecksum = 8,
 
 		/// <summary>
-<<<<<<< HEAD
-		/// The file size and checksum is verified. Checksums will be skipped if the server does not support them.
-		/// If any of the comparisons fail, the method returns false and no further action is taken.
-		/// </summary>
-		OnlyVerify = 16,
-=======
 		/// The file is only verified. If no verification type is specified, checksum is used.
 		/// If the comparison fails, the method returns false and no further action is taken.
 		/// </summary>
@@ -83,6 +73,5 @@
 		/// Both checksums should exactly match for the file to be considered equal.
 		/// </summary>
 		Checksum = 2048,
->>>>>>> 0bf6c468
 	}
 }