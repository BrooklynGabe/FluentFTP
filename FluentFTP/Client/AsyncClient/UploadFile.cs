﻿using System;
using System.IO;
using System.Collections.Generic;
using System.Diagnostics;
using System.Linq;
using FluentFTP.Streams;
using FluentFTP.Helpers;
using FluentFTP.Exceptions;
using System.Threading;
using System.Threading.Tasks;

namespace FluentFTP {
	public partial class AsyncFtpClient {

		/// <summary>
		/// Uploads the specified file directly onto the server asynchronously.
		/// High-level API that takes care of various edge cases internally.
		/// Supports very large files since it uploads data in chunks.
		/// </summary>
		/// <param name="localPath">The full or relative path to the file on the local file system</param>
		/// <param name="remotePath">The full or relative path to the file on the server</param>
		/// <param name="existsMode">What to do if the file already exists? Skip, overwrite or append? Set this to  <see cref="FtpRemoteExists.NoCheck"/> for fastest performance
		///  but only if you are SURE that the files do not exist on the server.</param>
		/// <param name="createRemoteDir">Create the remote directory if it does not exist. Slows down upload due to additional checks required.</param>
<<<<<<< HEAD
		/// <param name="verifyOptions">Sets verification behaviour and what to do if verification fails (See Remarks)</param>
		/// <param name="verifyMethods">Which verification methods to use. (See Remarks)</param>
=======
		/// <param name="verifyOptions">Sets verification type and what to do if verification fails (See Remarks)</param>
>>>>>>> 0bf6c468
		/// <param name="token">The token that can be used to cancel the entire process.</param>
		/// <param name="progress">Provide an implementation of IProgress to track upload progress.</param>
		/// <returns>FtpStatus flag indicating if the file was uploaded, skipped or failed to transfer.</returns>
		/// <remarks>
<<<<<<< HEAD
		/// If verification is enabled (All options other than <see cref="FtpVerify.None"/>) the file will be verified against the source using the verification methods specified in <paramref name="verifyMethods"/>.
		/// If only <see cref="FtpVerifyMethod.Checksum"/> is set, but the server does not support any hash algorithm, verification will fall back to file size comparison.
		/// If <see cref="FtpVerify.OnlyVerify"/> is set then the return of this method depends on both a successful upload &amp; verification.
		/// Additionally, if any verify option is set and a retry is attempted the existsMode will automatically be set to <see cref="FtpRemoteExists.Overwrite"/>.
=======
		/// If verification is enabled (All options other than <see cref="FtpVerify.None"/>) the file will be verified against the server. If no specific verification method is set Checksum will be used as default.
		/// If the server does not support any hash algorithm, verification will fall back to file size comparison. If only <see cref="FtpVerify.OnlyVerify"/> is set then the return of this method depends on
		/// both a successful upload &amp; verification.  Additionally, if any verify option is set and a retry is attempted the existsMode will automatically be set to <see cref="FtpRemoteExists.Overwrite"/>.
>>>>>>> 0bf6c468
		/// </remarks>
		public async Task<FtpStatus> UploadFile(string localPath, string remotePath, FtpRemoteExists existsMode = FtpRemoteExists.Overwrite, bool createRemoteDir = false, FtpVerify verifyOptions = FtpVerify.None, IProgress<FtpProgress> progress = null, CancellationToken token = default(CancellationToken), FtpVerifyMethod verifyMethods = FtpVerifyMethod.Checksum) {
			// verify args
			if (localPath.IsBlank()) {
				throw new ArgumentException("Required parameter is null or blank.", nameof(localPath));
			}

			if (remotePath.IsBlank()) {
				throw new ArgumentException("Required parameter is null or blank.", nameof(remotePath));
			}

			return await UploadFileFromFile(localPath, remotePath, createRemoteDir, existsMode, false, false, verifyOptions, token, progress, new FtpProgress(1, 0), verifyMethods);
		}

		/// <summary>
		/// Upload from a local file to a remote file
		/// </summary>
		protected async Task<FtpStatus> UploadFileFromFile(string localPath, string remotePath, bool createRemoteDir, FtpRemoteExists existsMode,
			bool fileExists, bool fileExistsKnown, FtpVerify verifyOptions, CancellationToken token, IProgress<FtpProgress> progress, FtpProgress metaProgress, FtpVerifyMethod verifyMethods) {


			// skip uploading if the local file does not exist
#if NETSTANDARD || NET5_0_OR_GREATER
			if (!await Task.Run(() => File.Exists(localPath), token)) {
#else
			if (!File.Exists(localPath)) {
#endif
				LogWithPrefix(FtpTraceLevel.Error, "File does not exist: " + localPath);
				return FtpStatus.Failed;
			}

			LogFunction(nameof(UploadFile), new object[] { localPath, remotePath, existsMode, createRemoteDir, verifyOptions, verifyMethods });

			// If retries are allowed set the retry counter to the allowed count
			var attemptsLeft = verifyOptions.HasFlag(FtpVerify.Retry) ? Config.RetryAttempts : 1;

			// Default validation to true (if verification isn't needed it'll allow a pass-through)
			var verified = true;
			FtpStatus uploadStatus;
			bool uploadSuccess;
			do {
				// write the file onto the server
				using (var fileStream = FtpFileStream.GetFileReadStream(this, localPath, true, 0)) {
					uploadStatus = await UploadFileInternalAsync(fileStream, localPath, remotePath, createRemoteDir, existsMode, fileExists, fileExistsKnown, progress, token, metaProgress);
					uploadSuccess = uploadStatus.IsSuccess();
					attemptsLeft--;

					if (!uploadSuccess) {
						LogWithPrefix(FtpTraceLevel.Info, "Failed to upload file.");

						if (attemptsLeft > 0)
							LogWithPrefix(FtpTraceLevel.Info, "Retrying to upload file.");
					}

					// If verification is needed, update the validated flag
					if (verifyOptions != FtpVerify.None) {
<<<<<<< HEAD
						verified = await VerifyTransferAsync(localPath, remotePath, verifyMethods, token);
=======
						verified = await VerifyTransferAsync(localPath, remotePath, verifyOptions, token);
>>>>>>> 0bf6c468
						LogWithPrefix(FtpTraceLevel.Info, "File Verification: " + (verified ? "PASS" : "FAIL"));
						if (!verified && attemptsLeft > 0) {
							LogWithPrefix(FtpTraceLevel.Verbose, "Retrying due to failed verification." + (existsMode != FtpRemoteExists.Overwrite ? "  Switching to FtpExists.Overwrite mode.  " : "  ") + attemptsLeft + " attempts remaining");
							// Force overwrite if a retry is required
							existsMode = FtpRemoteExists.Overwrite;
						}
					}
				}
			} while ((!uploadSuccess || !verified) && attemptsLeft > 0);

			if (uploadSuccess && !verified && verifyOptions.HasFlag(FtpVerify.Delete)) {
				await DeleteFile(remotePath, token);
			}

			if (uploadSuccess && !verified && verifyOptions.HasFlag(FtpVerify.Throw)) {
				throw new FtpException("Uploaded file checksum value does not match local file");
			}

			// if uploaded OK then correctly return Skipped or Success, else return Failed
			return uploadSuccess && verified ? uploadStatus : FtpStatus.Failed;
		}

	}
}<|MERGE_RESOLUTION|>--- conflicted
+++ resolved
@@ -22,28 +22,16 @@
 		/// <param name="existsMode">What to do if the file already exists? Skip, overwrite or append? Set this to  <see cref="FtpRemoteExists.NoCheck"/> for fastest performance
 		///  but only if you are SURE that the files do not exist on the server.</param>
 		/// <param name="createRemoteDir">Create the remote directory if it does not exist. Slows down upload due to additional checks required.</param>
-<<<<<<< HEAD
-		/// <param name="verifyOptions">Sets verification behaviour and what to do if verification fails (See Remarks)</param>
-		/// <param name="verifyMethods">Which verification methods to use. (See Remarks)</param>
-=======
 		/// <param name="verifyOptions">Sets verification type and what to do if verification fails (See Remarks)</param>
->>>>>>> 0bf6c468
 		/// <param name="token">The token that can be used to cancel the entire process.</param>
 		/// <param name="progress">Provide an implementation of IProgress to track upload progress.</param>
 		/// <returns>FtpStatus flag indicating if the file was uploaded, skipped or failed to transfer.</returns>
 		/// <remarks>
-<<<<<<< HEAD
-		/// If verification is enabled (All options other than <see cref="FtpVerify.None"/>) the file will be verified against the source using the verification methods specified in <paramref name="verifyMethods"/>.
-		/// If only <see cref="FtpVerifyMethod.Checksum"/> is set, but the server does not support any hash algorithm, verification will fall back to file size comparison.
-		/// If <see cref="FtpVerify.OnlyVerify"/> is set then the return of this method depends on both a successful upload &amp; verification.
-		/// Additionally, if any verify option is set and a retry is attempted the existsMode will automatically be set to <see cref="FtpRemoteExists.Overwrite"/>.
-=======
 		/// If verification is enabled (All options other than <see cref="FtpVerify.None"/>) the file will be verified against the server. If no specific verification method is set Checksum will be used as default.
 		/// If the server does not support any hash algorithm, verification will fall back to file size comparison. If only <see cref="FtpVerify.OnlyVerify"/> is set then the return of this method depends on
 		/// both a successful upload &amp; verification.  Additionally, if any verify option is set and a retry is attempted the existsMode will automatically be set to <see cref="FtpRemoteExists.Overwrite"/>.
->>>>>>> 0bf6c468
 		/// </remarks>
-		public async Task<FtpStatus> UploadFile(string localPath, string remotePath, FtpRemoteExists existsMode = FtpRemoteExists.Overwrite, bool createRemoteDir = false, FtpVerify verifyOptions = FtpVerify.None, IProgress<FtpProgress> progress = null, CancellationToken token = default(CancellationToken), FtpVerifyMethod verifyMethods = FtpVerifyMethod.Checksum) {
+		public async Task<FtpStatus> UploadFile(string localPath, string remotePath, FtpRemoteExists existsMode = FtpRemoteExists.Overwrite, bool createRemoteDir = false, FtpVerify verifyOptions = FtpVerify.None, IProgress<FtpProgress> progress = null, CancellationToken token = default(CancellationToken)) {
 			// verify args
 			if (localPath.IsBlank()) {
 				throw new ArgumentException("Required parameter is null or blank.", nameof(localPath));
@@ -53,14 +41,14 @@
 				throw new ArgumentException("Required parameter is null or blank.", nameof(remotePath));
 			}
 
-			return await UploadFileFromFile(localPath, remotePath, createRemoteDir, existsMode, false, false, verifyOptions, token, progress, new FtpProgress(1, 0), verifyMethods);
+			return await UploadFileFromFile(localPath, remotePath, createRemoteDir, existsMode, false, false, verifyOptions, token, progress, new FtpProgress(1, 0));
 		}
 
 		/// <summary>
 		/// Upload from a local file to a remote file
 		/// </summary>
 		protected async Task<FtpStatus> UploadFileFromFile(string localPath, string remotePath, bool createRemoteDir, FtpRemoteExists existsMode,
-			bool fileExists, bool fileExistsKnown, FtpVerify verifyOptions, CancellationToken token, IProgress<FtpProgress> progress, FtpProgress metaProgress, FtpVerifyMethod verifyMethods) {
+			bool fileExists, bool fileExistsKnown, FtpVerify verifyOptions, CancellationToken token, IProgress<FtpProgress> progress, FtpProgress metaProgress) {
 
 
 			// skip uploading if the local file does not exist
@@ -73,7 +61,7 @@
 				return FtpStatus.Failed;
 			}
 
-			LogFunction(nameof(UploadFile), new object[] { localPath, remotePath, existsMode, createRemoteDir, verifyOptions, verifyMethods });
+			LogFunction(nameof(UploadFile), new object[] { localPath, remotePath, existsMode, createRemoteDir, verifyOptions });
 
 			// If retries are allowed set the retry counter to the allowed count
 			var attemptsLeft = verifyOptions.HasFlag(FtpVerify.Retry) ? Config.RetryAttempts : 1;
@@ -98,11 +86,7 @@
 
 					// If verification is needed, update the validated flag
 					if (verifyOptions != FtpVerify.None) {
-<<<<<<< HEAD
-						verified = await VerifyTransferAsync(localPath, remotePath, verifyMethods, token);
-=======
 						verified = await VerifyTransferAsync(localPath, remotePath, verifyOptions, token);
->>>>>>> 0bf6c468
 						LogWithPrefix(FtpTraceLevel.Info, "File Verification: " + (verified ? "PASS" : "FAIL"));
 						if (!verified && attemptsLeft > 0) {
 							LogWithPrefix(FtpTraceLevel.Verbose, "Retrying due to failed verification." + (existsMode != FtpRemoteExists.Overwrite ? "  Switching to FtpExists.Overwrite mode.  " : "  ") + attemptsLeft + " attempts remaining");
