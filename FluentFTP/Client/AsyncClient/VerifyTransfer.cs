﻿using System;
using System.IO;
using FluentFTP.Helpers;
using System.Threading;
using System.Threading.Tasks;
using FluentFTP.Streams;

namespace FluentFTP {
	public partial class AsyncFtpClient {

		/// <summary>
		/// Verify a file transfer
		/// </summary>
		/// <param name="localPath"></param>
		/// <param name="remotePath"></param>
		/// <param name="verifyMethod"></param>
		/// <param name="token"></param>
		/// <returns></returns>
		/// <exception cref="ArgumentException"></exception>
		protected async Task<bool> VerifyTransferAsync(string localPath, string remotePath, FtpVerifyMethod verifyMethod, CancellationToken token = default(CancellationToken)) {

			// verify args
			if (localPath.IsBlank()) {
				throw new ArgumentException("Required parameter is null or blank.", nameof(localPath));
			}
			if (remotePath.IsBlank()) {
				throw new ArgumentException("Required parameter is null or blank.", nameof(remotePath));
			}

			FtpVerifyMethod verifyMethod = Config.VerifyMethod;

			try {
				//fallback to size if only checksum is set and the server does not support hashing.
				if (verifyMethod == FtpVerifyMethod.Checksum && !SupportsChecksum()) {
<<<<<<< HEAD
					Log(FtpTraceLevel.Info, "Source server dooes not support any common hashing algorithm");
=======
					Log(FtpTraceLevel.Info, "Source server does not support any common hashing algorithm");
>>>>>>> 7a5d5aed
					Log(FtpTraceLevel.Info, "Falling back to file size comparison");
					verifyMethod = FtpVerifyMethod.Size;
				}

				//compare size
				if (verifyMethod.HasFlag(FtpVerifyMethod.Size)) {
					var localSize = await FtpFileStream.GetFileSizeAsync(localPath, false, token);
					var remoteSize = await GetFileSize(remotePath, -1, token);
					if (localSize != remoteSize) {
						return false;
					}
				}

				//compare date modified
				if (verifyMethod.HasFlag(FtpVerifyMethod.Date)) {
					var localDate = await FtpFileStream.GetFileDateModifiedUtcAsync(localPath, token);
					var remoteDate = await GetModifiedTime(remotePath, token);
					if (!localDate.Equals(remoteDate)) {
						return false;
					}
				}

				//compare hash
				if (verifyMethod.HasFlag(FtpVerifyMethod.Checksum) && SupportsChecksum()) {
					FtpHash hash = await GetChecksum(remotePath, FtpHashAlgorithm.NONE, token);
					if (!hash.IsValid) {
						return false;
					}

					return hash.Verify(localPath);
				}

				// check was successful
				return true;
			}
			catch (IOException ex) {
				LogWithPrefix(FtpTraceLevel.Warn, "Failed to verify file " + localPath, ex);
				return false;
			}
		}

	}
}<|MERGE_RESOLUTION|>--- conflicted
+++ resolved
@@ -13,11 +13,10 @@
 		/// </summary>
 		/// <param name="localPath"></param>
 		/// <param name="remotePath"></param>
-		/// <param name="verifyMethod"></param>
 		/// <param name="token"></param>
 		/// <returns></returns>
 		/// <exception cref="ArgumentException"></exception>
-		protected async Task<bool> VerifyTransferAsync(string localPath, string remotePath, FtpVerifyMethod verifyMethod, CancellationToken token = default(CancellationToken)) {
+		protected async Task<bool> VerifyTransferAsync(string localPath, string remotePath, CancellationToken token = default(CancellationToken)) {
 
 			// verify args
 			if (localPath.IsBlank()) {
@@ -32,11 +31,7 @@
 			try {
 				//fallback to size if only checksum is set and the server does not support hashing.
 				if (verifyMethod == FtpVerifyMethod.Checksum && !SupportsChecksum()) {
-<<<<<<< HEAD
-					Log(FtpTraceLevel.Info, "Source server dooes not support any common hashing algorithm");
-=======
 					Log(FtpTraceLevel.Info, "Source server does not support any common hashing algorithm");
->>>>>>> 7a5d5aed
 					Log(FtpTraceLevel.Info, "Falling back to file size comparison");
 					verifyMethod = FtpVerifyMethod.Size;
 				}
