--- conflicted
+++ resolved
@@ -13,20 +13,12 @@
 		/// <param name="sourcePath"></param>
 		/// <param name="fxpDestinationClient"></param>
 		/// <param name="remotePath"></param>
-<<<<<<< HEAD
-		/// <param name="verifyMethod"></param>
-=======
 		/// <param name="verify"></param>
->>>>>>> 0bf6c468
 		/// <param name="token"></param>
 		/// <returns></returns>
 		/// <exception cref="ArgumentException"></exception>
 		/// <exception cref="ArgumentNullException"></exception>
-<<<<<<< HEAD
-		protected async Task<bool> VerifyFXPTransferAsync(string sourcePath, AsyncFtpClient fxpDestinationClient, string remotePath, FtpVerifyMethod verifyMethod, CancellationToken token = default(CancellationToken)) {
-=======
 		protected async Task<bool> VerifyFXPTransferAsync(string sourcePath, AsyncFtpClient fxpDestinationClient, string remotePath, FtpVerify verify, CancellationToken token = default(CancellationToken)) {
->>>>>>> 0bf6c468
 
 			// verify args
 			if (sourcePath.IsBlank()) {
@@ -52,25 +44,6 @@
 			var algorithm = GetFirstMutualChecksum(fxpDestinationClient);
 
 			//fallback to size if only checksum is set and the server does not support hashing.
-<<<<<<< HEAD
-			if (verifyMethod == FtpVerifyMethod.Checksum && algorithm == FtpHashAlgorithm.NONE) {
-				Log(FtpTraceLevel.Info, "Source and Destination servers do not support any common hashing algorithm");
-				Log(FtpTraceLevel.Info, "Falling back to file size comparison");
-				verifyMethod = FtpVerifyMethod.Size;
-			}
-
-			//compare size
-			if (verifyMethod.HasFlag(FtpVerifyMethod.Size)) {
-				var sourceSize = await GetFileSize(sourcePath, -1, token);
-				var remoteSize = await GetFileSize(remotePath, -1, token);
-				if (sourceSize != remoteSize) {
-					return false;
-				}
-			}
-
-			//compare date modified
-			if (verifyMethod.HasFlag(FtpVerifyMethod.Date)) {
-=======
 			if (verifyMethod == FtpVerify.Checksum && algorithm == FtpHashAlgorithm.NONE) {
 				Log(FtpTraceLevel.Info, "Source and Destination servers do not support any common hashing algorithm");
 				Log(FtpTraceLevel.Info, "Falling back to file size comparison");
@@ -88,7 +61,6 @@
 
 			//compare date modified
 			if (verifyMethod.HasFlag(FtpVerify.Date)) {
->>>>>>> 0bf6c468
 				var sourceDate = await FtpFileStream.GetFileDateModifiedUtcAsync(sourcePath, token);
 				var remoteDate = await GetModifiedTime(remotePath, token);
 				if (!sourceDate.Equals(remoteDate)) {
@@ -97,11 +69,7 @@
 			}
 
 			//compare hash
-<<<<<<< HEAD
-			if (verifyMethod.HasFlag(FtpVerifyMethod.Checksum) && algorithm != FtpHashAlgorithm.NONE) {
-=======
 			if (verifyMethod.HasFlag(FtpVerify.Checksum) && algorithm != FtpHashAlgorithm.NONE) {
->>>>>>> 0bf6c468
 				// get the hashes of both files using the same mutual algorithm
 				FtpHash sourceHash = await GetChecksum(sourcePath, algorithm, token);
 				if (!sourceHash.IsValid) {
