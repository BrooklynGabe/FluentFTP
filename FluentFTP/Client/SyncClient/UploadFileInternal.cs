--- conflicted
+++ resolved
@@ -248,16 +248,11 @@
 
 				return FtpStatus.Success;
 			}
-<<<<<<< HEAD
-			catch (AuthenticationException) {
-				ReadStaleData(true, true, "before Upload, from failed TLS authentication");
-=======
 			catch (AuthenticationException ex) {
 				FtpReply reply = GetReplyInternal("*UPLOAD*", false, -1); // no exhaustNoop, but non-blocking
 				if (!reply.Success) {
 					throw new FtpCommandException(reply);
 				}
->>>>>>> 66fa2a0b
 				throw;
 			}
 			catch (Exception ex1) {
