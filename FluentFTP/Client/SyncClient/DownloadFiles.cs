--- conflicted
+++ resolved
@@ -33,15 +33,9 @@
 		/// Returns a blank list if nothing was transferred. Never returns null.
 		/// </returns>
 		/// <remarks>
-<<<<<<< HEAD
-		/// If verification is enabled (All options other than <see cref="FtpVerify.None"/>) the file size and hash will be verified against the server. If the server does not support
-		/// any hash algorithm, the checksum verification is skipped. If only <see cref="FtpVerify.OnlyVerify"/> is set then the return of this method depends on both a successful
-		/// download &amp; verification.  Additionally, if any verify option is set and a retry is attempted then overwrite will automatically switch to true for subsequent attempts.
-=======
 		/// If verification is enabled (All options other than <see cref="FtpVerify.None"/>) the file will be verified against the server. If no specific verification method is set Checksum will be used as default.
 		/// If the server does not support any hash algorithm, verification will fall back to file size comparison. If only <see cref="FtpVerify.OnlyVerify"/> is set then the return of this method depends on
 		/// both a successful download &amp; verification.  Additionally, if any verify option is set and a retry is attempted the existsMode will automatically be set to <see cref="FtpRemoteExists.Overwrite"/>.
->>>>>>> 0bf6c468
 		/// If <see cref="FtpVerify.Throw"/> is set and <see cref="FtpError.Throw"/> is <i>not set</i>, then individual verification errors will not cause an exception
 		/// to propagate from this method.
 		/// </remarks>
