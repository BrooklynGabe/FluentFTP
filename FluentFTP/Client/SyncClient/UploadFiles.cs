﻿using System;
using System.IO;
using System.Collections.Generic;
using System.Linq;
using FluentFTP.Helpers;
using FluentFTP.Exceptions;
using System.Data;
using FluentFTP.Rules;

namespace FluentFTP {
	public partial class FtpClient {

		/// <summary>
		/// Uploads the given file paths to a single folder on the server.
		/// All files are placed directly into the given folder regardless of their path on the local filesystem.
		/// High-level API that takes care of various edge cases internally.
		/// Supports very large files since it uploads data in chunks.
		/// Faster than uploading single files with <see cref="o:UploadFile"/> since it performs a single "file exists" check rather than one check per file.
		/// </summary>
		/// <param name="localPaths">The full or relative paths to the files on the local file system. Files can be from multiple folders.</param>
		/// <param name="remoteDir">The full or relative path to the directory that files will be uploaded on the server</param>
		/// <param name="existsMode">What to do if the file already exists? Skip, overwrite or append? Set this to <see cref="FtpRemoteExists.NoCheck"/> for fastest performance,
		///  but only if you are SURE that the files do not exist on the server.</param>
		/// <param name="createRemoteDir">Create the remote directory if it does not exist.</param>
		/// <param name="verifyOptions"> Sets verification type and what to do if verification fails (See Remarks)</param>
		/// <param name="errorHandling">Used to determine how errors are handled</param>
		/// <param name="progress">Provide an implementation of IProgress to track upload progress.</param>
		/// <param name="rules">Only files that pass all these rules are uploaded, and the files that don't pass are skipped.</param>
		/// <remarks>
<<<<<<< HEAD
		/// If verification is enabled (All options other than <see cref="FtpVerify.None"/>) the file will be verified against the source using the verification methods specified by <see cref="FtpVerifyMethod"/> in the client config .
		/// <br/> If only <see cref="FtpVerifyMethod.Checksum"/> is set, but the server does not support any hash algorithm, verification will fall back to file size comparison.
=======
		/// If verification is enabled (All options other than <see cref="FtpVerify.None"/>) the file will be verified against the source using the verification methods specified by <see cref="FtpVerifyMethod"/> in the client config.
>>>>>>> 7a5d5aed
		/// <br/> If only <see cref="FtpVerify.OnlyVerify"/> is set then the return of this method depends on both a successful transfer &amp; verification.
		/// <br/> Additionally, if any verify option is set and a retry is attempted the existsMode will automatically be set to <see cref="FtpRemoteExists.Overwrite"/>.
		/// If <see cref="FtpVerify.Throw"/> is set and <see cref="FtpError.Throw"/> is <i>not set</i>, then individual verification errors will not cause an exception to propagate from this method.
		/// </remarks>
		/// <returns>
		/// Returns a listing of all the local files, indicating if they were uploaded, skipped or overwritten.
		/// Returns a blank list if nothing was transferred. Never returns null.
		/// </returns>
		public List<FtpResult> UploadFiles(IEnumerable<string> localPaths, string remoteDir, FtpRemoteExists existsMode = FtpRemoteExists.Overwrite, bool createRemoteDir = true,
			FtpVerify verifyOptions = FtpVerify.None, FtpError errorHandling = FtpError.None, Action<FtpProgress> progress = null, List<FtpRule> rules = null) {

			// verify args
			if (!errorHandling.IsValidCombination()) {
				throw new ArgumentException("Invalid combination of FtpError flags.  Throw & Stop cannot be combined");
			}

			if (remoteDir.IsBlank()) {
				throw new ArgumentException("Required parameter is null or blank.", nameof(remoteDir));
			}

			remoteDir = remoteDir.GetFtpPath();

			LogFunction(nameof(UploadFiles), new object[] { localPaths, remoteDir, existsMode, createRemoteDir, verifyOptions, errorHandling });

			remoteDir = GetAbsolutePath(remoteDir); // a dir is just like a path

			//flag to determine if existence checks are required
			var checkFileExistence = true;

			// create remote dir if wanted
			if (createRemoteDir) {
				if (!DirectoryExists(remoteDir)) {
					CreateDirectory(remoteDir);
					checkFileExistence = false;
				}
			}

			// result vars
			var errorEncountered = false;
			var successfulUploads = new List<string>();
			var results = new List<FtpResult>();
			var shouldExist = new Dictionary<string, bool>(); // paths of the files that should exist (lowercase for CI checks)

			// check which files should be uploaded or filtered out based on rules
			var filesToUpload = GetFilesToUpload2(localPaths, remoteDir, rules, results, shouldExist);
			var existingFiles = checkFileExistence ? GetNameListing(GetAbsoluteDir(remoteDir)) : new string[0];

			// per local file
			var r = -1;
			foreach (var result in filesToUpload) {
				r++;

				// create meta progress to store the file progress
				var metaProgress = new FtpProgress(localPaths.Count(), r);

				// try to upload it
				try {
					var ok = UploadFileFromFile(result.LocalPath, result.RemotePath, false, existsMode, FileListings.FileExistsInNameListing(existingFiles, result.RemotePath), true, verifyOptions, progress, metaProgress);
					
					// mark that the file succeeded
					result.IsSuccess = ok.IsSuccess();
					result.IsSkipped = ok == FtpStatus.Skipped;

					if (ok.IsSuccess()) {
						successfulUploads.Add(result.RemotePath);

						//count++;
					}
					else if ((int)errorHandling > 1) {
						errorEncountered = true;
						break;
					}
				}
				catch (Exception ex) {
				
					// mark that the file failed
					result.IsFailed = true;
					result.Exception = ex;


					// suppress all other upload exceptions (errors are still written to FtpTrace)
					LogWithPrefix(FtpTraceLevel.Error, "Upload Failure for " + result.LocalPath, ex);
					if (errorHandling.HasFlag(FtpError.Stop)) {
						errorEncountered = true;
						break;
					}

					if (errorHandling.HasFlag(FtpError.Throw)) {
						if (errorHandling.HasFlag(FtpError.DeleteProcessed)) {
							PurgeSuccessfulUploads(successfulUploads);
						}

						throw new FtpException("An error occurred uploading file(s).  See inner exception for more info.", ex);
					}
				}
			}

			if (errorEncountered) {
				//Delete any successful uploads if needed
				if (errorHandling.HasFlag(FtpError.DeleteProcessed)) {
					PurgeSuccessfulUploads(successfulUploads);
					successfulUploads.Clear(); //forces return of 0
				}

				//Throw generic error because requested
				if (errorHandling.HasFlag(FtpError.Throw)) {
					throw new FtpException("An error occurred uploading one or more files.  Refer to trace output if available.");
				}
			}

			return results;
		}

		/// <summary>
		/// Remove successfully uploaded files.
		/// </summary>
		protected void PurgeSuccessfulUploads(IEnumerable<string> remotePaths) {
			foreach (var remotePath in remotePaths) {
				DeleteFile(remotePath);
			}
		}

		/// <summary>
		/// Uploads the given file paths to a single folder on the server.
		/// All files are placed directly into the given folder regardless of their path on the local filesystem.
		/// High-level API that takes care of various edge cases internally.
		/// Supports very large files since it uploads data in chunks.
		/// Faster than uploading single files with <see cref="o:UploadFile"/> since it performs a single "file exists" check rather than one check per file.
		/// </summary>
		/// <param name="localFiles">The full or relative paths to the files on the local file system. Files can be from multiple folders.</param>
		/// <param name="remoteDir">The full or relative path to the directory that files will be uploaded on the server</param>
		/// <param name="existsMode">What to do if the file already exists? Skip, overwrite or append? Set this to <see cref="FtpRemoteExists.NoCheck"/> for fastest performance,
		///  but only if you are SURE that the files do not exist on the server.</param>
		/// <param name="createRemoteDir">Create the remote directory if it does not exist.</param>
		/// <param name="verifyOptions">Sets if checksum verification is required for a successful upload and what to do if it fails verification (See Remarks)</param>
		/// <param name="errorHandling">Used to determine how errors are handled</param>
		/// <param name="progress">Provide an implementation of IProgress to track upload progress.</param>
		/// <param name="rules">Only files that pass all these rules are uploaded, and the files that don't pass are skipped.</param>
		/// <remarks>
		/// If verification is enabled (All options other than <see cref="FtpVerify.None"/>) the file will be verified against the source using the verification methods specified by <see cref="FtpVerifyMethod"/> in the client config.
		/// <br/> If only <see cref="FtpVerify.OnlyVerify"/> is set then the return of this method depends on both a successful transfer &amp; verification.
		/// <br/> Additionally, if any verify option is set and a retry is attempted the existsMode will automatically be set to <see cref="FtpRemoteExists.Overwrite"/>.
		/// If <see cref="FtpVerify.Throw"/> is set and <see cref="FtpError.Throw"/> is <i>not set</i>, then individual verification errors will not cause an exception to propagate from this method.
		/// </remarks>
		/// <returns>
		/// Returns a listing of all the local files, indicating if they were uploaded, skipped or overwritten.
		/// Returns a blank list if nothing was transferred. Never returns null.
		/// </returns>
<<<<<<< HEAD
		/// <remarks>
		/// If verification is enabled (All options other than <see cref="FtpVerify.None"/>) the hash will be checked against the server.  If the server does not support
		/// any hash algorithm, then verification is ignored.  If only <see cref="FtpVerify.OnlyVerify"/> is set then the return of this method depends on both a successful 
		/// upload &amp; verification.  Additionally, if any verify option is set and a retry is attempted the existsMode will automatically be set to <see cref="FtpRemoteExists.Overwrite"/>.
		/// If <see cref="FtpVerify.Throw"/> is set and <see cref="FtpError.Throw"/> is <i>not set</i>, then individual verification errors will not cause an exception
		/// to propagate from this method.
		/// </remarks>
=======
>>>>>>> 7a5d5aed
		public List<FtpResult> UploadFiles(IEnumerable<FileInfo> localFiles, string remoteDir, FtpRemoteExists existsMode = FtpRemoteExists.Overwrite, bool createRemoteDir = true,
			FtpVerify verifyOptions = FtpVerify.None, FtpError errorHandling = FtpError.None, Action<FtpProgress> progress = null, List<FtpRule> rules = null) {
			return UploadFiles(localFiles.Select(f => f.FullName), remoteDir, existsMode, createRemoteDir, verifyOptions, errorHandling, progress, rules);
		}

		/// <summary>
		/// Get a list of all the files that need to be uploaded
		/// </summary>
		protected List<FtpResult> GetFilesToUpload2(IEnumerable<string> localFiles, string remoteDir, List<FtpRule> rules, List<FtpResult> results, Dictionary<string, bool> shouldExist) {

			var filesToUpload = new List<FtpResult>();

			foreach (var localPath in localFiles) {

				// calc remote path
				var fileName = Path.GetFileName(localPath);
				var remoteFilePath = "";
				remoteFilePath = GetAbsoluteFilePath(remoteDir, fileName);

				// record that this file should be uploaded
				RecordFileToUpload(rules, results, shouldExist, filesToUpload, localPath, remoteFilePath);
			}

			return filesToUpload;
		}
	}
}<|MERGE_RESOLUTION|>--- conflicted
+++ resolved
@@ -27,12 +27,7 @@
 		/// <param name="progress">Provide an implementation of IProgress to track upload progress.</param>
 		/// <param name="rules">Only files that pass all these rules are uploaded, and the files that don't pass are skipped.</param>
 		/// <remarks>
-<<<<<<< HEAD
-		/// If verification is enabled (All options other than <see cref="FtpVerify.None"/>) the file will be verified against the source using the verification methods specified by <see cref="FtpVerifyMethod"/> in the client config .
-		/// <br/> If only <see cref="FtpVerifyMethod.Checksum"/> is set, but the server does not support any hash algorithm, verification will fall back to file size comparison.
-=======
 		/// If verification is enabled (All options other than <see cref="FtpVerify.None"/>) the file will be verified against the source using the verification methods specified by <see cref="FtpVerifyMethod"/> in the client config.
->>>>>>> 7a5d5aed
 		/// <br/> If only <see cref="FtpVerify.OnlyVerify"/> is set then the return of this method depends on both a successful transfer &amp; verification.
 		/// <br/> Additionally, if any verify option is set and a retry is attempted the existsMode will automatically be set to <see cref="FtpRemoteExists.Overwrite"/>.
 		/// If <see cref="FtpVerify.Throw"/> is set and <see cref="FtpError.Throw"/> is <i>not set</i>, then individual verification errors will not cause an exception to propagate from this method.
@@ -181,16 +176,6 @@
 		/// Returns a listing of all the local files, indicating if they were uploaded, skipped or overwritten.
 		/// Returns a blank list if nothing was transferred. Never returns null.
 		/// </returns>
-<<<<<<< HEAD
-		/// <remarks>
-		/// If verification is enabled (All options other than <see cref="FtpVerify.None"/>) the hash will be checked against the server.  If the server does not support
-		/// any hash algorithm, then verification is ignored.  If only <see cref="FtpVerify.OnlyVerify"/> is set then the return of this method depends on both a successful 
-		/// upload &amp; verification.  Additionally, if any verify option is set and a retry is attempted the existsMode will automatically be set to <see cref="FtpRemoteExists.Overwrite"/>.
-		/// If <see cref="FtpVerify.Throw"/> is set and <see cref="FtpError.Throw"/> is <i>not set</i>, then individual verification errors will not cause an exception
-		/// to propagate from this method.
-		/// </remarks>
-=======
->>>>>>> 7a5d5aed
 		public List<FtpResult> UploadFiles(IEnumerable<FileInfo> localFiles, string remoteDir, FtpRemoteExists existsMode = FtpRemoteExists.Overwrite, bool createRemoteDir = true,
 			FtpVerify verifyOptions = FtpVerify.None, FtpError errorHandling = FtpError.None, Action<FtpProgress> progress = null, List<FtpRule> rules = null) {
 			return UploadFiles(localFiles.Select(f => f.FullName), remoteDir, existsMode, createRemoteDir, verifyOptions, errorHandling, progress, rules);
